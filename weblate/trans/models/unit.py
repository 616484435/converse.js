# -*- coding: utf-8 -*-
#
# Copyright © 2012 - 2014 Michal Čihař <michal@cihar.com>
#
# This file is part of Weblate <http://weblate.org/>
#
# This program is free software: you can redistribute it and/or modify
# it under the terms of the GNU General Public License as published by
# the Free Software Foundation, either version 3 of the License, or
# (at your option) any later version.
#
# This program is distributed in the hope that it will be useful,
# but WITHOUT ANY WARRANTY; without even the implied warranty of
# MERCHANTABILITY or FITNESS FOR A PARTICULAR PURPOSE.  See the
# GNU General Public License for more details.
#
# You should have received a copy of the GNU General Public License
# along with this program.  If not, see <http://www.gnu.org/licenses/>.
#

from django.db import models
from weblate import appsettings
from django.db.models import Q
from django.utils.translation import ugettext as _
from django.utils.safestring import mark_safe
from django.contrib import messages
from django.core.cache import cache
import traceback
from weblate.trans.checks import CHECKS
from weblate.trans.models.translation import Translation
from weblate.trans.models.source import Source
from weblate.trans.search import update_index_unit, fulltext_search, more_like

from weblate.trans.filelock import FileLockException
from weblate.trans.util import is_plural, split_plural, join_plural
import weblate

FLAG_TEMPLATE = '<span title="%s" class="flag-icon ui-icon ui-icon-%s"></span>'


class UnitManager(models.Manager):
    def update_from_unit(self, translation, unit, pos):
        """
        Process translation toolkit unit and stores/updates database entry.
        """
        # Get basic unit data
        src = unit.get_source()
        ctx = unit.get_context()
        checksum = unit.get_checksum()
        created = False

        # Try getting existing unit
        dbunit = None
        created = False
        try:
            dbunit = translation.unit_set.get(checksum=checksum)
        except Unit.MultipleObjectsReturned:
            # Some inconsistency (possibly race condition), try to recover
            dbunit = translation.unit_set.filter(checksum=checksum).delete()
        except Unit.DoesNotExist:
            pass

        # Create unit if it does not exist
        if dbunit is None:
            dbunit = Unit(
                translation=translation,
                checksum=checksum,
                source=src,
                context=ctx
            )
            created = True

        # Update all details
        dbunit.update_from_unit(unit, pos, created)

        # Return result
        return dbunit, created

    def filter_checks(self, rqtype, translation, ignored=False):
        """
        Filtering for checks.
        """
        from weblate.trans.models.unitdata import Check

        # Filter checks for current project
        checks = Check.objects.filter(
            project=translation.subproject.project,
            ignore=ignored
        )

        filter_translated = True

        # Filter by language
        if rqtype == 'allchecks':
            return self.filter(has_failing_check=True)
        elif rqtype == 'sourcechecks':
            checks = checks.filter(language=None)
            filter_translated = False
        elif CHECKS[rqtype].source and CHECKS[rqtype].target:
            checks = checks.filter(
                Q(language=translation.language) | Q(language=None)
            )
            filter_translated = False
        elif CHECKS[rqtype].source:
            checks = checks.filter(language=None)
            filter_translated = False
        elif CHECKS[rqtype].target:
            checks = checks.filter(language=translation.language)

        # Filter by check type
        if rqtype not in ('allchecks', 'sourcechecks'):
            checks = checks.filter(check=rqtype)

        checks = checks.values_list('contentsum', flat=True)
        ret = self.filter(contentsum__in=checks)
        if filter_translated:
            ret = ret.filter(translated=True)
        return ret

    def filter_type(self, rqtype, translation, ignored=False):
        """
        Basic filtering based on unit state or failed checks.
        """
        from weblate.trans.models.unitdata import Comment

        if rqtype == 'fuzzy':
            return self.filter(fuzzy=True)
        elif rqtype == 'untranslated':
            return self.filter(translated=False)
        elif rqtype == 'suggestions':
            return self.filter(has_suggestion=True)
        elif rqtype == 'sourcecomments':
            coms = Comment.objects.filter(
                language=None,
                project=translation.subproject.project
            )
            coms = coms.values_list('contentsum', flat=True)
            return self.filter(contentsum__in=coms)
        elif rqtype == 'targetcomments':
            return self.filter(has_comment=True)
        elif rqtype in CHECKS or rqtype in ['allchecks', 'sourcechecks']:
            return self.filter_checks(rqtype, translation, ignored)
        else:
            # Catch anything not matching including 'all'
            return self.all()

    def count_type(self, rqtype, translation):
        """
        Cached counting of failing checks (and other stats).
        """
        # Use precalculated data if we can
        if rqtype == 'all':
            return translation.total
        elif rqtype == 'fuzzy':
            return translation.fuzzy
        elif rqtype == 'untranslated':
            return translation.total - translation.translated
        elif rqtype == 'allchecks':
            return translation.failing_checks
        elif rqtype == 'suggestions':
            return translation.have_suggestion

        # Try to get value from cache
        cache_key = 'counts-%s-%s-%s' % (
            translation.subproject.get_full_slug(),
            translation.language.code,
            rqtype
        )
        ret = cache.get(cache_key)
        if ret is not None:
            return ret

        # Actually count units
        ret = self.filter_type(rqtype, translation).count()

        # Update cache
        cache.set(cache_key, ret)
        return ret

    def review(self, date, user):
        """
        Returns units touched by other users since given time.
        """
        if user.is_anonymous():
            return self.none()
        from weblate.trans.models.changes import Change
        try:
            sample = self.all()[0]
        except IndexError:
            return self.none()
        changes = Change.objects.content().filter(
            translation=sample.translation,
            timestamp__gte=date
        ).exclude(user=user)
        return self.filter(id__in=changes.values_list('unit__id', flat=True))

    def search(self, params):
        """
        High level wrapper for searching.
        """

        if params['search'] in ('exact', 'substring'):
            queries = []

            if params['search'] == 'exact':
                modifier = ''
            else:
                modifier = '__icontains'

            if params['src']:
                queries.append('source')
            if params['tgt']:
                queries.append('target')
            if params['ctx']:
                queries.append('context')

            query = reduce(
                lambda q, value:
                q | Q(**{'%s%s' % (value, modifier): params['q']}),
                queries,
                Q()
            )

            return self.filter(query)
        else:
            return self.fulltext(
                params['q'],
                params['src'],
                params['ctx'],
                params['tgt']
            )

    def fulltext(self, query, source=True, context=True, translation=True,
                 checksums=False):
        """
        Performs full text search on defined set of fields.

        Returns queryset unless checksums is set.
        """

        lang = self.all()[0].translation.language.code
        ret = fulltext_search(query, lang, source, context, translation)

        if checksums:
            return ret

        return self.filter(checksum__in=ret)

    def same_source(self, unit):
        """
        Finds units with same source.
        """
        checksums = fulltext_search(
            unit.get_source_plurals()[0],
            unit.translation.language.code,
            True, False, False
        )

        return self.filter(
            checksum__in=checksums,
            translation__language=unit.translation.language,
            translated=True
        ).exclude(
            pk=unit.id
        )

    def more_like_this(self, unit, top=5):
        """
        Finds closely similar units.
        """
        more_results = more_like(unit.checksum, unit.source, top)

        same_results = fulltext_search(
            unit.get_source_plurals()[0],
            unit.translation.language.code,
            True, False, False
        )

        checksums = more_results - same_results

        return self.filter(
            checksum__in=checksums,
            translation__language=unit.translation.language,
            translated=True
        ).exclude(
            pk=unit.id
        )

    def same(self, unit):
        """
        Units with same source within same project.
        """
        project = unit.translation.subproject.project
        return self.filter(
            checksum=unit.checksum,
            translation__subproject__project=project,
            translation__language=unit.translation.language
        )


class Unit(models.Model):
    translation = models.ForeignKey(Translation)
    checksum = models.CharField(max_length=40, db_index=True)
    contentsum = models.CharField(max_length=40, db_index=True)
    location = models.TextField(default='', blank=True)
    context = models.TextField(default='', blank=True)
    comment = models.TextField(default='', blank=True)
    flags = models.TextField(default='', blank=True)
    source = models.TextField()
    previous_source = models.TextField(default='', blank=True)
    target = models.TextField(default='', blank=True)
    fuzzy = models.BooleanField(default=False, db_index=True)
    translated = models.BooleanField(default=False, db_index=True)
    position = models.IntegerField(db_index=True)

    has_suggestion = models.BooleanField(default=False, db_index=True)
    has_comment = models.BooleanField(default=False, db_index=True)
    has_failing_check = models.BooleanField(default=False, db_index=True)

    num_words = models.IntegerField(default=0)

    objects = UnitManager()

    class Meta(object):
        permissions = (
            ('save_translation', "Can save translation"),
        )
        ordering = ['position']
        app_label = 'trans'

    def __init__(self, *args, **kwargs):
        """
        Constructor to initialize some cache properties.
        """
        super(Unit, self).__init__(*args, **kwargs)
        self._all_flags = None
        self.old_translated = self.translated
        self.old_fuzzy = self.fuzzy

    def has_acl(self, user):
        """
        Checks whether current user is allowed to access this
        subproject.
        """
        return self.translation.subproject.project.has_acl(user)

    def check_acl(self, request):
        """
        Raises an error if user is not allowed to access this project.
        """
        self.translation.subproject.project.check_acl(request)

    def __unicode__(self):
        return '%s on %s' % (
            self.checksum,
            self.translation,
        )

    def get_absolute_url(self):
        return '%s?checksum=%s' % (
            self.translation.get_translate_url(), self.checksum
        )

    def update_from_unit(self, unit, pos, created):
        """
        Updates Unit from ttkit unit.
        """
        # Store current values for use in Translation.check_sync
        self.old_fuzzy = self.fuzzy
        self.old_translated = self.translated

        # Get unit attributes
        location = unit.get_locations()
        flags = unit.get_flags()
        target = unit.get_target()
        source = unit.get_source()
        comment = unit.get_comments()
        fuzzy = unit.is_fuzzy()
        translated = unit.is_translated()
        previous_source = unit.get_previous_source()
        contentsum = unit.get_contentsum()

        # Monolingual files handling (without target change)
        if unit.template is not None and target == self.target:
            if source != self.source and translated:
                # Store previous source and fuzzy flag for monolingual files
                if previous_source == '':
                    previous_source = self.source
                fuzzy = True
            else:
                # We should keep calculated flags if translation was
                # not changed outside
                previous_source = self.previous_source
                fuzzy = self.fuzzy

        # Update checks on fuzzy update or on content change
        same_content = (
            target == self.target
            and source == self.source
        )
        same_state = (
            fuzzy == self.fuzzy
            and translated == self.translated
            and not created
        )

        # Check if we actually need to change anything
        if (not created and
                location == self.location and
                flags == self.flags and
                same_content and same_state and
                translated == self.translated and
                comment == self.comment and
                pos == self.position and
                contentsum == self.contentsum and
                previous_source == self.previous_source):
            return

        # Store updated values
        self.position = pos
        self.location = location
        self.flags = flags
        self.source = source
        self.target = target
        self.fuzzy = fuzzy
        self.translated = translated
        self.comment = comment
        self.contentsum = contentsum
        self.previous_source = previous_source
        self.save(
            force_insert=created,
            backend=True,
            same_content=same_content,
            same_state=same_state
        )

        # Ensure we track source string
        dummy, created = Source.objects.get_or_create(
            checksum=self.checksum,
            subproject=self.translation.subproject
        )

        # Create change object for new source string
        if created:
            from weblate.trans.models.changes import Change

            Change.objects.create(
                translation=self.translation,
                action=Change.ACTION_NEW_SOURCE,
                unit=self,
            )

    def is_plural(self):
        """
        Checks whether message is plural.
        """
        return is_plural(self.source)

    def get_source_plurals(self):
        """
        Returns source plurals in array.
        """
        return split_plural(self.source)

    def get_target_plurals(self):
        """
        Returns target plurals in array.
        """
        # Is this plural?
        if not self.is_plural():
            return [self.target]

        # Split plurals
        ret = split_plural(self.target)

        # Check if we have expected number of them
        plurals = self.translation.language.nplurals
        if len(ret) == plurals:
            return ret

        # Pad with empty translations
        while len(ret) < plurals:
            ret.append('')

        # Delete extra plurals
        while len(ret) > plurals:
            del ret[-1]

        return ret

    def propagate(self, request, change_action=None):
        """
        Propagates current translation to all others.
        """
        allunits = Unit.objects.same(self).exclude(id=self.id).filter(
            translation__subproject__allow_translation_propagation=True
        )
        for unit in allunits:
            unit.target = self.target
            unit.fuzzy = self.fuzzy
            unit.save_backend(request, False, change_action=change_action)

    def save_backend(self, request, propagate=True, gen_change=True,
                     change_action=None, user=None):
        """
        Stores unit to backend.

        Optional user parameters defines authorship of a change.
<<<<<<< HEAD
        '''
        from weblate.accounts.models import notify_new_translation
=======
        """
        from weblate.accounts.models import (
            notify_new_translation, notify_new_contributor
        )
>>>>>>> 7f325467
        from weblate.trans.models.changes import Change

        # Update lock timestamp
        self.translation.update_lock(request)

        # For case when authorship specified, use user from request
        if user is None:
            user = request.user

        # Store to backend
        try:
            (saved, pounit) = self.translation.update_unit(self, request, user)
        except FileLockException:
            weblate.logger.error('failed to lock backend for %s!', self)
            messages.error(
                request,
                _(
                    'Failed to store message in the backend, '
                    'lock timeout occurred!'
                )
            )
            return False

        # Handle situation when backend did not find the message
        if pounit is None:
            weblate.logger.error('message %s disappeared!', self)
            messages.error(
                request,
                _(
                    'Message not found in backend storage, '
                    'it is probably corrupted.'
                )
            )
            # Try reloading from backend
            self.translation.check_sync(True)
            return False

        # Get old unit from database (for notifications)
        oldunit = Unit.objects.get(id=self.id)

        # Return if there was no change
        # We have to explicitly check for fuzzy flag change on monolingual
        # files, where we handle it ourselves without storing to backend
        if (not saved
                and oldunit.fuzzy == self.fuzzy
                and oldunit.target == self.target):
            # Propagate if we should
            if propagate:
                self.propagate(request, change_action)
            return False

        # Update translated flag
        self.translated = pounit.is_translated()

        # Update comments as they might have been changed (eg, fuzzy flag
        # removed)
        self.flags = pounit.get_flags()

        # Save updated unit to database
        self.save(backend=True)

        # Update translation stats
        old_translated = self.translation.translated
        self.translation.update_stats()

        # Notify subscribed users about new translation
        notify_new_translation(self, oldunit, request.user)

        # Update user stats
        user.profile.translated += 1
        user.profile.save()

        # Generate Change object for this change
        if gen_change:
            self.generate_change(request, user, oldunit, change_action)

        # Force commiting on completing translation
        if (old_translated < self.translation.translated
                and self.translation.translated == self.translation.total):
            self.translation.commit_pending(request)
            Change.objects.create(
                translation=self.translation,
                action=Change.ACTION_COMPLETE,
                user=request.user,
                author=user
            )

        # Propagate to other projects
        if propagate:
            self.propagate(request, change_action)

        return True

    def generate_change(self, request, author, oldunit, change_action):
        """
        Creates Change entry for saving unit.
<<<<<<< HEAD
        '''
        from weblate.accounts.models import notify_new_contributor
=======
        """
>>>>>>> 7f325467
        from weblate.trans.models.changes import Change

        # Notify about new contributor
        user_changes = Change.objects.filter(
            translation=self.translation,
            user=request.user
        )
        if not user_changes.exists():
            notify_new_contributor(self, request.user)

        # Action type to store
        if change_action is not None:
            action = change_action
        elif oldunit.translated:
            action = Change.ACTION_CHANGE
        else:
            action = Change.ACTION_NEW

        # Should we store history of edits?
        if self.translation.subproject.save_history:
            history_target = self.target
        else:
            history_target = ''

        # Create change object
        Change.objects.create(
            unit=self,
            translation=self.translation,
            action=action,
            user=request.user,
            author=author,
            target=history_target
        )

    def save(self, *args, **kwargs):
        """
        Wrapper around save to warn when save did not come from
        git backend (eg. commit or by parsing file).
        """
        # Warn if request is not coming from backend
        if 'backend' not in kwargs:
            weblate.logger.error(
                'Unit.save called without backend sync: %s',
                ''.join(traceback.format_stack())
            )
        else:
            del kwargs['backend']

        # Pop parameter indicating that we don't have to process content
        same_content = kwargs.pop('same_content', False)
        same_state = kwargs.pop('same_state', False)
        # Keep the force_insert for parent save
        force_insert = kwargs.get('force_insert', False)

        # Store number of words
        if not same_content:
            self.num_words = len(self.get_source_plurals()[0].split())

        # Actually save the unit
        super(Unit, self).save(*args, **kwargs)

        # Update checks if content or fuzzy flag has changed
        if not same_content or not same_state:
            self.check(same_state, same_content, force_insert)

        # Update fulltext index if content has changed or this is a new unit
        if force_insert or not same_content:
            update_index_unit(self, force_insert)

    def get_location_links(self):
        """
        Generates links to source files where translation was used.
        """
        ret = []

        # Do we have any locations?
        if len(self.location) == 0:
            return ''

        # Is it just an ID?
        if self.location.isdigit():
            return _('unit ID %s') % self.location

        # Go through all locations separated by comma
        for location in self.location.split(','):
            location = location.strip()
            if location == '':
                continue
            location_parts = location.split(':')
            if len(location_parts) == 2:
                filename, line = location_parts
            else:
                filename = location_parts[0]
                line = 0
            link = self.translation.subproject.get_repoweb_link(filename, line)
            if link is None:
                ret.append('%s' % location)
            else:
                ret.append('<a href="%s">%s</a>' % (link, location))
        return mark_safe('\n'.join(ret))

    def suggestions(self):
        """
        Returns all suggestions for this unit.
        """
        from weblate.trans.models.unitdata import Suggestion
        return Suggestion.objects.filter(
            contentsum=self.contentsum,
            project=self.translation.subproject.project,
            language=self.translation.language
        )

    def cleanup_checks(self, source, target):
        """
        Cleanups listed source and target checks.
        """
        from weblate.trans.models.unitdata import Check
        if len(source) == 0 and len(target) == 0:
            return False
        todelete = Check.objects.filter(
            contentsum=self.contentsum,
            project=self.translation.subproject.project
        ).filter(
            (Q(language=self.translation.language) & Q(check__in=target)) |
            (Q(language=None) & Q(check__in=source))
        )
        if todelete.exists():
            todelete.delete()
            return True
        return False

    def checks(self):
        """
        Returns all checks for this unit (even ignored).
        """
        from weblate.trans.models.unitdata import Check
        return Check.objects.filter(
            contentsum=self.contentsum,
            project=self.translation.subproject.project,
            language=self.translation.language
        )

    def source_checks(self):
        """
        Returns all source checks for this unit (even ignored).
        """
        from weblate.trans.models.unitdata import Check
        return Check.objects.filter(
            contentsum=self.contentsum,
            project=self.translation.subproject.project,
            language=None
        )

    def active_checks(self):
        """
        Returns all active (not ignored) checks for this unit.
        """
        from weblate.trans.models.unitdata import Check
        return Check.objects.filter(
            contentsum=self.contentsum,
            project=self.translation.subproject.project,
            language=self.translation.language,
            ignore=False
        )

    def active_source_checks(self):
        """
        Returns all active (not ignored) source checks for this unit.
        """
        from weblate.trans.models.unitdata import Check
        return Check.objects.filter(
            contentsum=self.contentsum,
            project=self.translation.subproject.project,
            language=None,
            ignore=False
        )

    def get_comments(self):
        """
        Returns list of target comments.
        """
        from weblate.trans.models.unitdata import Comment
        return Comment.objects.filter(
            contentsum=self.contentsum,
            project=self.translation.subproject.project,
            language=self.translation.language,
        )

    def get_source_comments(self):
        """
        Returns list of target comments.
        """
        from weblate.trans.models.unitdata import Comment
        return Comment.objects.filter(
            contentsum=self.contentsum,
            project=self.translation.subproject.project,
            language=None,
        )

    def get_checks_to_run(self, same_state, is_new):
        """
        Returns list of checks to run on state change.

        Returns tuple of checks to run and whether to do cleanup.
        """
        checks_to_run = CHECKS
        cleanup_checks = True

        if (not same_state or is_new) and not self.translated:
            # Check whether there is any message with same source
            project = self.translation.subproject.project
            same_source = Unit.objects.filter(
                translation__language=self.translation.language,
                translation__subproject__project=project,
                contentsum=self.contentsum,
                translated=True,
            ).exclude(
                id=self.id,
                translation__subproject__allow_translation_propagation=False,
            )

            # We run only checks which span across more units
            checks_to_run = {}

            # Delete all checks if only message with this source is fuzzy
            if not same_source.exists():
                checks = self.checks()
                if checks.exists():
                    checks.delete()
                    self.update_has_failing_check(True)
            elif 'inconsistent' in CHECKS:
                # Consistency check checks across more translations
                checks_to_run['inconsistent'] = CHECKS['inconsistent']

            # Run source checks as well
            for check in CHECKS:
                if CHECKS[check].source:
                    checks_to_run[CHECKS[check].check_id] = CHECKS[check]

            cleanup_checks = False

        return checks_to_run, cleanup_checks

    def check(self, same_state=True, same_content=True, is_new=False):
        """
        Updates checks for this unit.
        """
        from weblate.trans.models.unitdata import Check

        was_change = False

        checks_to_run, cleanup_checks = self.get_checks_to_run(
            same_state, is_new
        )

        if len(checks_to_run) == 0:
            return

        src = self.get_source_plurals()
        tgt = self.get_target_plurals()
        old_target_checks = set(
            self.checks().values_list('check', flat=True)
        )
        old_source_checks = set(
            self.source_checks().values_list('check', flat=True)
        )

        # Run all checks
        for check in checks_to_run:
            check_obj = CHECKS[check]
            # Target check
            if check_obj.target and check_obj.check_target(src, tgt, self):
                if check in old_target_checks:
                    # We already have this check
                    old_target_checks.remove(check)
                else:
                    # Create new check
                    Check.objects.create(
                        contentsum=self.contentsum,
                        project=self.translation.subproject.project,
                        language=self.translation.language,
                        ignore=False,
                        check=check
                    )
                    was_change = True
            # Source check
            if check_obj.source and check_obj.check_source(src, self):
                if check in old_source_checks:
                    # We already have this check
                    old_source_checks.remove(check)
                else:
                    # Create new check
                    Check.objects.create(
                        contentsum=self.contentsum,
                        project=self.translation.subproject.project,
                        language=None,
                        ignore=False,
                        check=check
                    )
                    was_change = True

        # Delete no longer failing checks
        if cleanup_checks:
            was_change |= self.cleanup_checks(
                old_source_checks, old_target_checks
            )

        # Update failing checks flag
        if was_change or is_new or not same_content:
            self.update_has_failing_check(was_change)

    def update_has_failing_check(self, recurse=False):
        """
        Updates flag counting failing checks.
        """
        has_failing_check = self.translated and self.active_checks().exists()

        # Change attribute if it has changed
        if has_failing_check != self.has_failing_check:
            self.has_failing_check = has_failing_check
            self.save(backend=True, same_content=True, same_state=True)

            # Update translation stats
            self.translation.update_stats()

        # Invalidate checks cache if there was any change
        # (above code cares only about whether there is failing check
        # while here we care about any changed in checks)
        self.translation.invalidate_cache()

        if recurse:
            for unit in Unit.objects.same(self).exclude(id=self.id):
                unit.update_has_failing_check(False)

    def update_has_suggestion(self):
        """
        Updates flag counting suggestions.
        """
        has_suggestion = len(self.suggestions()) > 0
        if has_suggestion != self.has_suggestion:
            self.has_suggestion = has_suggestion
            self.save(backend=True, same_content=True, same_state=True)

            # Update translation stats
            self.translation.update_stats()

    def update_has_comment(self):
        """
        Updates flag counting comments.
        """
        has_comment = len(self.get_comments()) > 0
        if has_comment != self.has_comment:
            self.has_comment = has_comment
            self.save(backend=True, same_content=True, same_state=True)

            # Update translation stats
            self.translation.update_stats()

    def nearby(self):
        """
        Returns list of nearby messages based on location.
        """
        return Unit.objects.filter(
            translation=self.translation,
            position__gte=self.position - appsettings.NEARBY_MESSAGES,
            position__lte=self.position + appsettings.NEARBY_MESSAGES,
        ).select_related()

    def can_vote_suggestions(self):
        """
        Whether we can vote for suggestions.
        """
        return self.translation.subproject.suggestion_voting

    def only_vote_suggestions(self):
        """
        Whether we can vote for suggestions.
        """
        return (
            self.translation.subproject.suggestion_voting
            and self.translation.subproject.suggestion_autoaccept > 0
        )

    def translate(self, request, new_target, new_fuzzy):
        """
        Stores new translation of a unit.
        """
        # Update unit and save it
        self.target = join_plural(new_target)
        self.fuzzy = new_fuzzy
        saved = self.save_backend(request)

        return saved

    @property
    def all_flags(self):
        """
        Returns union of own and subproject flags.
        """
        if self._all_flags is None:
            self._all_flags = set(
                self.flags.split(',')
                + self.translation.subproject.all_flags
            )
        return self._all_flags

    def get_state_flags(self):
        """
        Returns state flags.
        """
        flags = []

        if self.fuzzy:
            flags.append((
                _('Message is fuzzy'),
                'help'
            ))
        elif not self.translated:
            flags.append((
                _('Message is not translated'),
                'document-b'
            ))
        elif self.has_failing_check:
            flags.append((
                _('Message has failing checks'),
                'notice'
            ))
        elif self.translated:
            flags.append((
                _('Message is translated'),
                'check'
            ))

        if self.has_comment:
            flags.append((
                _('Message has comments'),
                'comment'
            ))

        return mark_safe(
            '\n'.join([FLAG_TEMPLATE % flag for flag in flags])
        )

    def get_source_string_info(self):
        """
        Returns related source string object.
        """
        try:
            return Source.objects.get(
                checksum=self.checksum,
                subproject=self.translation.subproject
            )
        except Source.DoesNotExist:
            return None<|MERGE_RESOLUTION|>--- conflicted
+++ resolved
@@ -506,15 +506,8 @@
         Stores unit to backend.
 
         Optional user parameters defines authorship of a change.
-<<<<<<< HEAD
-        '''
+        """
         from weblate.accounts.models import notify_new_translation
-=======
-        """
-        from weblate.accounts.models import (
-            notify_new_translation, notify_new_contributor
-        )
->>>>>>> 7f325467
         from weblate.trans.models.changes import Change
 
         # Update lock timestamp
@@ -611,12 +604,8 @@
     def generate_change(self, request, author, oldunit, change_action):
         """
         Creates Change entry for saving unit.
-<<<<<<< HEAD
-        '''
+        """
         from weblate.accounts.models import notify_new_contributor
-=======
-        """
->>>>>>> 7f325467
         from weblate.trans.models.changes import Change
 
         # Notify about new contributor
