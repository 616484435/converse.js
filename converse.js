--- conflicted
+++ resolved
@@ -3965,7 +3965,6 @@
 
             createContactFromVCard: function (iq, jid, fullname, img, img_type, url) {
                 var bare_jid = Strophe.getBareJidFromJid(jid);
-<<<<<<< HEAD
                 this.create({
                     jid: bare_jid,
                     subscription: 'none',
@@ -3982,9 +3981,6 @@
             handleIncomingSubscription: function (jid) {
                 var bare_jid = Strophe.getBareJidFromJid(jid);
                 var contact = this.get(bare_jid);
-=======
-                var item = this.get(bare_jid);
->>>>>>> c195d905
                 if (!converse.allow_contact_requests) {
                     converse.rejectPresenceSubscription(jid, __("This client does not allow presence subscriptions"));
                 }
