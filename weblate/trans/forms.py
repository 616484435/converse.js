--- conflicted
+++ resolved
@@ -534,11 +534,10 @@
     '''
     date = forms.DateField(
         label=_('Starting date'),
-<<<<<<< HEAD
-        widget=forms.TextInput(attrs={'type': 'date'})
-=======
-        widget=forms.DateInput(format='%Y-%m-%d')
->>>>>>> a8d9b3fe
+        widget=forms.DateInput(
+            attrs={'type': 'date'},
+            format='%Y-%m-%d'
+        )
     )
     type = forms.CharField(widget=forms.HiddenInput, initial='review')
 
