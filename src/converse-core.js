// Converse.js
// https://conversejs.org
//
// Copyright (c) 2013-2018, the Converse.js developers
// Licensed under the Mozilla Public License (MPLv2)

(function (root, factory) {
    define(["sizzle",
            "es6-promise",
            "lodash.noconflict",
            "lodash.fp",
            "polyfill",
            "i18n",
            "utils/core",
            "moment",
            "strophe",
            "pluggable",
            "backbone.noconflict",
            "backbone.nativeview",
            "backbone.browserStorage"
    ], factory);
}(this, function (sizzle, Promise, _, f, polyfill, i18n, u, moment, Strophe, pluggable, Backbone) {
    "use strict";

    // Strophe globals
    const { $build, $iq, $msg, $pres } = Strophe;
    const b64_sha1 = Strophe.SHA1.b64_sha1;
    Strophe = Strophe.Strophe;

    // Add Strophe Namespaces
    Strophe.addNamespace('CARBONS', 'urn:xmpp:carbons:2');
    Strophe.addNamespace('CHATSTATES', 'http://jabber.org/protocol/chatstates');
    Strophe.addNamespace('CSI', 'urn:xmpp:csi:0');
    Strophe.addNamespace('DELAY', 'urn:xmpp:delay');
    Strophe.addNamespace('FORWARD', 'urn:xmpp:forward:0');
    Strophe.addNamespace('HINTS', 'urn:xmpp:hints');
    Strophe.addNamespace('HTTPUPLOAD', 'urn:xmpp:http:upload:0');
    Strophe.addNamespace('MAM', 'urn:xmpp:mam:2');
    Strophe.addNamespace('NICK', 'http://jabber.org/protocol/nick');
    Strophe.addNamespace('OUTOFBAND', 'jabber:x:oob');
    Strophe.addNamespace('PUBSUB', 'http://jabber.org/protocol/pubsub');
    Strophe.addNamespace('ROSTERX', 'http://jabber.org/protocol/rosterx');
    Strophe.addNamespace('RSM', 'http://jabber.org/protocol/rsm');
    Strophe.addNamespace('SID', 'urn:xmpp:sid:0');
    Strophe.addNamespace('SPOILER', 'urn:xmpp:spoiler:0');
    Strophe.addNamespace('VCARD', 'vcard-temp');
    Strophe.addNamespace('VCARDUPDATE', 'vcard-temp:x:update');
    Strophe.addNamespace('XFORM', 'jabber:x:data');

    // Use Mustache style syntax for variable interpolation
    /* Configuration of Lodash templates (this config is distinct to the
     * config of requirejs-tpl in main.js). This one is for normal inline templates.
     */
    _.templateSettings = {
        'escape': /\{\{\{([\s\S]+?)\}\}\}/g,
        'evaluate': /\{\[([\s\S]+?)\]\}/g,
        'interpolate': /\{\{([\s\S]+?)\}\}/g,
        'imports': { '_': _ }
    };

    const _converse = {
        'templates': {},
        'promises': {}
    }

    _.extend(_converse, Backbone.Events);

    // Core plugins are whitelisted automatically
    _converse.core_plugins = [
        'converse-bookmarks',
        'converse-caps',
        'converse-chatboxes',
        'converse-chatview',
        'converse-controlbox',
        'converse-core',
        'converse-disco',
        'converse-dragresize',
        'converse-embedded',
        'converse-fullscreen',
        'converse-headline',
        'converse-mam',
        'converse-message-view',
        'converse-minimize',
        'converse-modal',
        'converse-muc',
        'converse-muc-views',
        'converse-notification',
<<<<<<< HEAD
        'converse-omemo',
=======
        'converse-oauth',
>>>>>>> e5c030c1
        'converse-ping',
        'converse-profile',
        'converse-push',
        'converse-register',
        'converse-roomslist',
        'converse-roster',
        'converse-rosterview',
        'converse-singleton',
        'converse-spoilers',
        'converse-vcard'
    ];

    // Make converse pluggable
    pluggable.enable(_converse, '_converse', 'pluggable');

    // Module-level constants
    _converse.STATUS_WEIGHTS = {
        'offline':      6,
        'unavailable':  5,
        'xa':           4,
        'away':         3,
        'dnd':          2,
        'chat':         1, // We currently don't differentiate between "chat" and "online"
        'online':       1
    };
    _converse.PRETTY_CHAT_STATUS = {
        'offline':      'Offline',
        'unavailable':  'Unavailable',
        'xa':           'Extended Away',
        'away':         'Away',
        'dnd':          'Do not disturb',
        'chat':         'Chattty',
        'online':       'Online'
    };
    _converse.ANONYMOUS  = "anonymous";
    _converse.CLOSED = 'closed';
    _converse.EXTERNAL = "external";
    _converse.LOGIN = "login";
    _converse.LOGOUT = "logout";
    _converse.OPENED = 'opened';
    _converse.PREBIND = "prebind";

    _converse.IQ_TIMEOUT = 20000;

    _converse.CONNECTION_STATUS = {
        0: 'ERROR',
        1: 'CONNECTING',
        2: 'CONNFAIL',
        3: 'AUTHENTICATING',
        4: 'AUTHFAIL',
        5: 'CONNECTED',
        6: 'DISCONNECTED',
        7: 'DISCONNECTING',
        8: 'ATTACHED',
        9: 'REDIRECT',
       10: 'RECONNECTING',
    };

    _converse.SUCCESS = 'success';
    _converse.FAILURE = 'failure';

    _converse.DEFAULT_IMAGE_TYPE = 'image/png';
    _converse.DEFAULT_IMAGE = "iVBORw0KGgoAAAANSUhEUgAAAGAAAABgCAIAAABt+uBvAAAACXBIWXMAAAsTAAALEwEAmpwYAAAAB3RJTUUH3gwHCy455JBsggAABkJJREFUeNrtnM1PE1sUwHvvTD8otWLHST/Gimi1CEgr6M6FEWuIBo2pujDVsNDEP8GN/4MbN7oxrlipG2OCgZgYlxAbkRYw1KqkIDRCSkM7nXvvW8x7vjyNeQ9m7p1p3z1LQk/v/Dhz7vkEXL161cHl9wI5Ag6IA+KAOCAOiAPigDggLhwQB2S+iNZ+PcYY/SWEEP2HAAAIoSAIoihCCP+ngDDGtVotGAz29/cfOXJEUZSOjg6n06lp2sbGRqlUWlhYyGazS0tLbrdbEASrzgksyeYJId3d3el0uqenRxRFAAAA4KdfIIRgjD9+/Pj8+fOpqSndslofEIQwHA6Pjo4mEon//qmFhYXHjx8vLi4ihBgDEnp7e9l8E0Jo165dQ0NDd+/eDYVC2/qsJElDQ0OEkKWlpa2tLZamxAhQo9EIBoOjo6MXL17csZLe3l5FUT59+lQul5l5JRaAVFWNRqN37tw5ceKEQVWRSOTw4cOFQuHbt2+iKLYCIISQLMu3b99OJpOmKAwEAgcPHszn8+vr6wzsiG6UQQhxuVyXLl0aGBgwUW0sFstkMl6v90fo1KyAMMYDAwPnzp0zXfPg4GAqlWo0Gk0MiBAiy/L58+edTqf5Aa4onj59OhaLYYybFRCEMBaL0fNxBw4cSCQStN0QRUBut3t4eJjq6U+dOiVJElVPRBFQIBDo6+ujCqirqyscDlONGykC2lYyYSR6pBoQQapHZwAoHo/TuARYAOrs7GQASFEUqn6aIiBJkhgA6ujooFpUo6iaTa7koFwnaoWadLNe81tbWwzoaJrWrICWl5cZAFpbW6OabVAEtLi4yABQsVjUNK0pAWWzWQaAcrlcswKanZ1VVZUqHYRQEwOq1Wpv3ryhCmh6erpcLjdrNl+v1ycnJ+l5UELI27dvv3//3qxxEADgy5cvExMT9Mznw4cPtFtAdAPFarU6Pj5eKpVM17yxsfHy5cvV1VXazXu62gVBKBQKT58+rdVqJqrFGL948eLdu3dU8/g/H4FBUaJYLAqC0NPTY9brMD4+PjY25mDSracOCABACJmZmXE6nUePHjWu8NWrV48ePSKEsGlAs7Agfd5nenq6Wq0mk0kjDzY2NvbkyRMIIbP2PLvhBUEQ8vl8NpuNx+M+n29bzhVjvLKycv/+/YmJCcazQuwA6YzW1tYmJyf1SY+2trZ/rRk1Go1SqfT69esHDx4UCgVmNaa/zZ/9ABUhRFXVYDB48uTJeDweiUQkSfL7/T9MA2NcqVTK5fLy8vL8/PzU1FSxWHS5XJaM4wGr9sUwxqqqer3eUCgkSZJuUBBCfTRvc3OzXC6vrKxUKhWn02nhCJ5lM4oQQo/HgxD6+vXr58+fHf8sDOp+HQDg8XgclorFU676dKLlo6yWRdItIBwQB8QBcUCtfosRQjRNQwhhjPUC4w46WXryBSHU1zgEQWBz99EFhDGu1+t+v//48ePxeFxRlD179ng8nh0Efgiher2+vr6ur3HMzMysrq7uTJVdACGEurq6Ll++nEgkPB7Pj9jPoDHqOxyqqubz+WfPnuVyuV9XPeyeagAAAoHArVu3BgcHab8CuVzu4cOHpVKJUnfA5GweY+xyuc6cOXPv3r1IJMLAR8iyPDw8XK/Xi8Wiqqqmm5KZgBBC7e3tN27cuHbtGuPVpf7+/lAoNDs7W61WzfVKpgHSSzw3b95MpVKW3MfRaDQSiczNzVUqFRMZmQOIEOL1eq9fv3727FlL1t50URRFluX5+flqtWpWEGAOIFEUU6nUlStXLKSjy759+xwOx9zcnKZpphzGHMzhcDiTydgk9r1w4YIp7RPTAAmCkMlk2FeLf/tIEKbTab/fbwtAhJBoNGrutpNx6e7uPnTokC1eMU3T0um0DZPMkZER6wERQnw+n/FFSxpy7Nix3bt3WwwIIcRgIWnHkkwmjecfRgGx7DtuV/r6+iwGhDHev3+/bQF1dnYaH6E2CkiWZdsC2rt3r8WAHA5HW1ubbQGZcjajgOwTH/4qNko1Wlg4IA6IA+KAOKBWBUQIsfNojyliKIoRRfH9+/dut9umf3wzpoUNNQ4BAJubmwz+ic+OxefzWWlBhJD29nbug7iT5sIBcUAcEAfEAXFAHBAHxOVn+QMrmWpuPZx12gAAAABJRU5ErkJggg==";

    _converse.TIMEOUTS = { // Set as module attr so that we can override in tests.
        'PAUSED':     10000,
        'INACTIVE':   90000
    };

    // XEP-0085 Chat states
    // http://xmpp.org/extensions/xep-0085.html
    _converse.INACTIVE = 'inactive';
    _converse.ACTIVE = 'active';
    _converse.COMPOSING = 'composing';
    _converse.PAUSED = 'paused';
    _converse.GONE = 'gone';

    // Default configuration values
    // ----------------------------
    _converse.default_settings = {
        allow_non_roster_messaging: false,
        animate: true,
        authentication: 'login', // Available values are "login", "prebind", "anonymous" and "external".
        auto_away: 0, // Seconds after which user status is set to 'away'
        auto_login: false, // Currently only used in connection with anonymous login
        auto_reconnect: true,
        auto_xa: 0, // Seconds after which user status is set to 'xa'
        blacklisted_plugins: [],
        bosh_service_url: undefined,
        connection_options: {},
        credentials_url: null, // URL from where login credentials can be fetched
        csi_waiting_time: 0, // Support for XEP-0352. Seconds before client is considered idle and CSI is sent out.
        debug: false,
        default_state: 'online',
        expose_rid_and_sid: false,
        geouri_regex: /https:\/\/www.openstreetmap.org\/.*#map=[0-9]+\/([\-0-9.]+)\/([\-0-9.]+)\S*/g,
        geouri_replacement: 'https://www.openstreetmap.org/?mlat=$1&mlon=$2#map=18/$1/$2',
        jid: undefined,
        keepalive: true,
        locales_url: 'locale/{{{locale}}}/LC_MESSAGES/converse.json',
        locales: [
            'af', 'ar', 'bg', 'ca', 'de', 'es', 'eu', 'en', 'fr', 'he',
            'hu', 'id', 'it', 'ja', 'nb', 'nl',
            'pl', 'pt_BR', 'ru', 'tr', 'uk', 'zh_CN', 'zh_TW'
        ],
        message_carbons: true,
        nickname: undefined,
        password: undefined,
        prebind_url: null,
        priority: 0,
        rid: undefined,
        root: window.document,
        sid: undefined,
        storage: 'session',
        strict_plugin_dependencies: false,
        trusted: true,
        view_mode: 'overlayed', // Choices are 'overlayed', 'fullscreen', 'mobile'
        websocket_url: undefined,
        whitelisted_plugins: []
    };


    _converse.log = function (message, level, style='') {
        /* Logs messages to the browser's developer console.
         *
         * Parameters:
         *      (String) message - The message to be logged.
         *      (Integer) level - The loglevel which allows for filtering of log
         *                       messages.
         *
         *  Available loglevels are 0 for 'debug', 1 for 'info', 2 for 'warn',
         *  3 for 'error' and 4 for 'fatal'.
         *
         *  When using the 'error' or 'warn' loglevels, a full stacktrace will be
         *  logged as well.
         */
        if (level === Strophe.LogLevel.ERROR || level === Strophe.LogLevel.FATAL) {
            style = style || 'color: maroon';
        }
        if (message instanceof Error) {
            message = message.stack;
        }
        const prefix = style ? '%c' : '';
        const logger = _.assign({
                'debug': _.get(console, 'log') ? console.log.bind(console) : _.noop,
                'error': _.get(console, 'log') ? console.log.bind(console) : _.noop,
                'info': _.get(console, 'log') ? console.log.bind(console) : _.noop,
                'warn': _.get(console, 'log') ? console.log.bind(console) : _.noop
            }, console);
        if (level === Strophe.LogLevel.ERROR) {
            logger.error(`${prefix} ERROR: ${message}`, style);
        } else if (level === Strophe.LogLevel.WARN) {
            if (_converse.debug) {
                logger.warn(`${prefix} ${moment().format()} WARNING: ${message}`, style);
            }
        } else if (level === Strophe.LogLevel.FATAL) {
            logger.error(`${prefix} FATAL: ${message}`, style);
        } else if (_converse.debug) {
            if (level === Strophe.LogLevel.DEBUG) {
                logger.debug(`${prefix} ${moment().format()} DEBUG: ${message}`, style);
            } else {
                logger.info(`${prefix} ${moment().format()} INFO: ${message}`, style);
            }
        }
    };

    Strophe.log = function (level, msg) { _converse.log(level+' '+msg, level); };
    Strophe.error = function (msg) { _converse.log(msg, Strophe.LogLevel.ERROR); };


    _converse.__ = function (str) {
        /* Translate the given string based on the current locale.
         *
         * Parameters:
         *      (String) str - The string to translate.
         */
        if (_.isUndefined(i18n)) {
            return str;
        }
        return i18n.translate.apply(i18n, arguments);
    }

    const __ = _converse.__;

    const PROMISES = [
        'initialized',
        'connectionInitialized',
        'pluginsInitialized',
        'statusInitialized'
    ];

    function addPromise (promise) {
        /* Private function, used to add a new promise to the ones already
         * available via the `waitUntil` api method.
         */
        _converse.promises[promise] = u.getResolveablePromise();
    }

    _converse.emit = function (name) {
        /* Event emitter and promise resolver */
        _converse.trigger.apply(this, arguments);
        const promise = _converse.promises[name];
        if (!_.isUndefined(promise)) {
            promise.resolve();
        }
    };

    _converse.router = new Backbone.Router();


    _converse.initialize = function (settings, callback) {
        settings = !_.isUndefined(settings) ? settings : {};
        const init_promise = u.getResolveablePromise();

        _.each(PROMISES, addPromise);

        if (!_.isUndefined(_converse.connection)) {
            // Looks like _converse.initialized was called again without logging
            // out or disconnecting in the previous session.
            // This happens in tests. We therefore first clean up.
            Backbone.history.stop();
            _converse.chatboxviews.closeAllChatBoxes();
            if (_converse.bookmarks) {
                _converse.bookmarks.reset();
            }
            delete _converse.controlboxtoggle;
            delete _converse.chatboxviews;
            _converse.connection.reset();
            _converse.off();
            _converse.stopListening();
            _converse.tearDown();
        }

        if ('onpagehide' in window) {
            // Pagehide gets thrown in more cases than unload. Specifically it
            // gets thrown when the page is cached and not just
            // closed/destroyed. It's the only viable event on mobile Safari.
            // https://www.webkit.org/blog/516/webkit-page-cache-ii-the-unload-event/
            _converse.unloadevent = 'pagehide';
        } else if ('onbeforeunload' in window) {
            _converse.unloadevent = 'beforeunload';
        } else if ('onunload' in window) {
            _converse.unloadevent = 'unload';
        }

        _.assignIn(this, this.default_settings);
        // Allow only whitelisted configuration attributes to be overwritten
        _.assignIn(this, _.pick(settings, _.keys(this.default_settings)));

        if (this.authentication === _converse.ANONYMOUS) {
            if (this.auto_login && !this.jid) {
                throw new Error("Config Error: you need to provide the server's " +
                      "domain via the 'jid' option when using anonymous " +
                      "authentication with auto_login.");
            }
        }

        /* Localisation */
        if (!_.isUndefined(i18n)) {
            i18n.setLocales(settings.i18n, _converse);
        } else {
            _converse.locale = 'en';
        }

        // Module-level variables
        // ----------------------
        this.callback = callback || _.noop;
        /* When reloading the page:
         * For new sessions, we need to send out a presence stanza to notify
         * the server/network that we're online.
         * When re-attaching to an existing session (e.g. via the keepalive
         * option), we don't need to again send out a presence stanza, because
         * it's as if "we never left" (see onConnectStatusChanged).
         * https://github.com/jcbrand/converse.js/issues/521
         */
        this.send_initial_presence = true;
        this.msg_counter = 0;
        this.user_settings = settings; // Save the user settings so that they can be used by plugins

        // Module-level functions
        // ----------------------

        this.generateResource = () => `/converse.js-${Math.floor(Math.random()*139749528).toString()}`;

        this.sendCSI = function (stat) {
            /* Send out a Chat Status Notification (XEP-0352)
             *
             * Parameters:
             *  (String) stat: The user's chat status
             */
            /* Send out a Chat Status Notification (XEP-0352) */
            // XXX if (converse.features[Strophe.NS.CSI] || true) {
            _converse.connection.send($build(stat, {xmlns: Strophe.NS.CSI}));
            _converse.inactive = (stat === _converse.INACTIVE) ? true : false;
        };

        this.onUserActivity = function () {
            /* Resets counters and flags relating to CSI and auto_away/auto_xa */
            if (_converse.idle_seconds > 0) {
                _converse.idle_seconds = 0;
            }
            if (!_converse.connection.authenticated) {
                // We can't send out any stanzas when there's no authenticated connection.
                // converse can happen when the connection reconnects.
                return;
            }
            if (_converse.inactive) {
                _converse.sendCSI(_converse.ACTIVE);
            }
            if (_converse.auto_changed_status === true) {
                _converse.auto_changed_status = false;
                // XXX: we should really remember the original state here, and
                // then set it back to that...
                _converse.xmppstatus.set('status', _converse.default_state);
            }
        };

        this.onEverySecond = function () {
            /* An interval handler running every second.
             * Used for CSI and the auto_away and auto_xa features.
             */
            if (!_converse.connection.authenticated) {
                // We can't send out any stanzas when there's no authenticated connection.
                // This can happen when the connection reconnects.
                return;
            }
            const stat = _converse.xmppstatus.get('status');
            _converse.idle_seconds++;
            if (_converse.csi_waiting_time > 0 &&
                    _converse.idle_seconds > _converse.csi_waiting_time &&
                    !_converse.inactive) {
                _converse.sendCSI(_converse.INACTIVE);
            }
            if (_converse.auto_away > 0 &&
                    _converse.idle_seconds > _converse.auto_away &&
                    stat !== 'away' && stat !== 'xa' && stat !== 'dnd') {
                _converse.auto_changed_status = true;
                _converse.xmppstatus.set('status', 'away');
            } else if (_converse.auto_xa > 0 &&
                    _converse.idle_seconds > _converse.auto_xa &&
                    stat !== 'xa' && stat !== 'dnd') {
                _converse.auto_changed_status = true;
                _converse.xmppstatus.set('status', 'xa');
            }
        };

        this.registerIntervalHandler = function () {
            /* Set an interval of one second and register a handler for it.
             * Required for the auto_away, auto_xa and csi_waiting_time features.
             */
            if (_converse.auto_away < 1 && _converse.auto_xa < 1 && _converse.csi_waiting_time < 1) {
                // Waiting time of less then one second means features aren't used.
                return;
            }
            _converse.idle_seconds = 0;
            _converse.auto_changed_status = false; // Was the user's status changed by _converse.js?
            window.addEventListener('click', _converse.onUserActivity);
            window.addEventListener('focus', _converse.onUserActivity);
            window.addEventListener('keypress', _converse.onUserActivity);
            window.addEventListener('mousemove', _converse.onUserActivity);
            const options = {'once': true, 'passive': true};
            window.addEventListener(_converse.unloadevent, _converse.onUserActivity, options);
            _converse.everySecondTrigger = window.setInterval(_converse.onEverySecond, 1000);
        };

        this.setConnectionStatus = function (connection_status, message) {
            _converse.connfeedback.set({
                'connection_status': connection_status,
                'message': message
            });
        };

        this.rejectPresenceSubscription = function (jid, message) {
            /* Reject or cancel another user's subscription to our presence updates.
             *
             *  Parameters:
             *    (String) jid - The Jabber ID of the user whose subscription
             *      is being canceled.
             *    (String) message - An optional message to the user
             */
            const pres = $pres({to: jid, type: "unsubscribed"});
            if (message && message !== "") { pres.c("status").t(message); }
            _converse.connection.send(pres);
        };

        this.reconnect = _.debounce(function () {
            _converse.log('RECONNECTING');
            _converse.log('The connection has dropped, attempting to reconnect.');
            _converse.setConnectionStatus(
                Strophe.Status.RECONNECTING,
                __('The connection has dropped, attempting to reconnect.')
            );
            _converse.connection.reconnecting = true;
            _converse.tearDown();
            _converse.logIn(null, true);
        }, 3000, {'leading': true});

        this.disconnect = function () {
            _converse.log('DISCONNECTED');
            delete _converse.connection.reconnecting;
            _converse.connection.reset();
            _converse.tearDown();
            _converse.emit('disconnected');
        };

        this.onDisconnected = function () {
            /* Gets called once strophe's status reaches Strophe.Status.DISCONNECTED.
             * Will either start a teardown process for converse.js or attempt
             * to reconnect.
             */
            const reason = _converse.disconnection_reason;

            if (_converse.disconnection_cause === Strophe.Status.AUTHFAIL) {
                if (_converse.credentials_url && _converse.auto_reconnect) {
                    /* In this case, we reconnect, because we might be receiving
                     * expirable tokens from the credentials_url.
                     */
                    _converse.emit('will-reconnect');
                    return _converse.reconnect();
                } else {
                    return _converse.disconnect();
                }
            } else if (_converse.disconnection_cause === _converse.LOGOUT ||
                    (!_.isUndefined(reason) && reason === _.get(Strophe, 'ErrorCondition.NO_AUTH_MECH')) ||
                    reason === "host-unknown" ||
                    reason === "remote-connection-failed" ||
                    !_converse.auto_reconnect) {
                return _converse.disconnect();
            }
            _converse.emit('will-reconnect');
            _converse.reconnect();
        };

        this.setDisconnectionCause = function (cause, reason, override) {
            /* Used to keep track of why we got disconnected, so that we can
             * decide on what the next appropriate action is (in onDisconnected)
             */
            if (_.isUndefined(cause)) {
                delete _converse.disconnection_cause;
                delete _converse.disconnection_reason;
            } else if (_.isUndefined(_converse.disconnection_cause) || override) {
                _converse.disconnection_cause = cause;
                _converse.disconnection_reason = reason;
            }
        };

        this.onConnectStatusChanged = function (status, message) {
            /* Callback method called by Strophe as the Strophe.Connection goes
             * through various states while establishing or tearing down a
             * connection.
             */
            _converse.log(`Status changed to: ${_converse.CONNECTION_STATUS[status]}`);
            if (status === Strophe.Status.CONNECTED || status === Strophe.Status.ATTACHED) {
                _converse.setConnectionStatus(status);
                // By default we always want to send out an initial presence stanza.
                _converse.send_initial_presence = true;
                _converse.setDisconnectionCause();
                if (_converse.connection.reconnecting) {
                    _converse.log(status === Strophe.Status.CONNECTED ? 'Reconnected' : 'Reattached');
                    _converse.onConnected(true);
                } else {
                    _converse.log(status === Strophe.Status.CONNECTED ? 'Connected' : 'Attached');
                    if (_converse.connection.restored) {
                        // No need to send an initial presence stanza when
                        // we're restoring an existing session.
                        _converse.send_initial_presence = false;
                    }
                    _converse.onConnected();
                }
            } else if (status === Strophe.Status.DISCONNECTED) {
                _converse.setDisconnectionCause(status, message);
                _converse.onDisconnected();
            } else if (status === Strophe.Status.ERROR) {
                _converse.setConnectionStatus(
                    status,
                    __('An error occurred while connecting to the chat server.')
                );
            } else if (status === Strophe.Status.CONNECTING) {
                _converse.setConnectionStatus(status);
            } else if (status === Strophe.Status.AUTHENTICATING) {
                _converse.setConnectionStatus(status);
            } else if (status === Strophe.Status.AUTHFAIL) {
                if (!message) {
                    message = __('Your Jabber ID and/or password is incorrect. Please try again.');
                }
                _converse.setConnectionStatus(status, message);
                _converse.setDisconnectionCause(status, message, true);
                _converse.onDisconnected();
            } else if (status === Strophe.Status.CONNFAIL) {
                let feedback = message;
                if (message === "host-unknown" || message == "remote-connection-failed") {
                    feedback = __("Sorry, we could not connect to the XMPP host with domain: %1$s",
                        `\"${Strophe.getDomainFromJid(_converse.connection.jid)}\"`);
                } else if (!_.isUndefined(message) && message === _.get(Strophe, 'ErrorCondition.NO_AUTH_MECH')) {
                    feedback = __("The XMPP server did not offer a supported authentication mechanism");
                }
                _converse.setConnectionStatus(status, feedback);
                _converse.setDisconnectionCause(status, message);
            } else if (status === Strophe.Status.DISCONNECTING) {
                _converse.setDisconnectionCause(status, message);
            }
        };

        this.incrementMsgCounter = function () {
            this.msg_counter += 1;
            const unreadMsgCount = this.msg_counter;
            let title = document.title;
            if (_.isNil(title)) {
                return;
            }
            if (title.search(/^Messages \(\d+\) /) === -1) {
                title = `Messages (${unreadMsgCount}) ${title}`;
            } else {
                title = title.replace(/^Messages \(\d+\) /, `Messages (${unreadMsgCount})`);
            }
        };

        this.clearMsgCounter = function () {
            this.msg_counter = 0;
            let title = document.title;
            if (_.isNil(title)) {
                return;
            }
            if (title.search(/^Messages \(\d+\) /) !== -1) {
                title = title.replace(/^Messages \(\d+\) /, "");
            }
        };

        this.initStatus = (reconnecting) => {
            // If there's no xmppstatus obj, then we were never connected to
            // begin with, so we set reconnecting to false.
            reconnecting = _.isUndefined(_converse.xmppstatus) ? false : reconnecting;
            if (reconnecting) {
                _converse.onStatusInitialized(reconnecting);
            } else {
                this.xmppstatus = new this.XMPPStatus();
                const id = b64_sha1(`converse.xmppstatus-${_converse.bare_jid}`);
                this.xmppstatus.id = id; // Appears to be necessary for backbone.browserStorage
                this.xmppstatus.browserStorage = new Backbone.BrowserStorage[_converse.storage](id);
                this.xmppstatus.fetch({
                    success: _.partial(_converse.onStatusInitialized, reconnecting),
                    error: _.partial(_converse.onStatusInitialized, reconnecting)
                });
            }
        }

        this.initSession = function () {
            _converse.session = new Backbone.Model();
            const id = b64_sha1('converse.bosh-session');
            _converse.session.id = id; // Appears to be necessary for backbone.browserStorage
            _converse.session.browserStorage = new Backbone.BrowserStorage.session(id);
            _converse.session.fetch();
            _converse.emit('sessionInitialized');
        };

        this.clearSession = function () {
            if (!_converse.trusted) {
                window.localStorage.clear();
                window.sessionStorage.clear();
            } else if (!_.isUndefined(this.session) && this.session.browserStorage) {
                this.session.browserStorage._clear();
            }
            _converse.emit('clearSession');
        };

        this.logOut = function () {
            _converse.clearSession();
            _converse.setDisconnectionCause(_converse.LOGOUT, undefined, true);
            if (!_.isUndefined(_converse.connection)) {
                _converse.connection.disconnect();
            } else {
                _converse.tearDown();
            }
            // Recreate all the promises
            _.each(_.keys(_converse.promises), addPromise);

            _converse.emit('logout');
        };

        this.saveWindowState = function (ev, hidden) {
            // XXX: eventually we should be able to just use
            // document.visibilityState (when we drop support for older
            // browsers).
            let state;
            const event_map = {
                'focus': "visible",
                'focusin': "visible",
                'pageshow': "visible",
                'blur': "hidden",
                'focusout': "hidden",
                'pagehide': "hidden"
            };
            ev = ev || document.createEvent('Events');
            if (ev.type in event_map) {
                state = event_map[ev.type];
            } else {
                state = document[hidden] ? "hidden" : "visible";
            }
            if (state  === 'visible') {
                _converse.clearMsgCounter();
            }
            _converse.windowState = state;
            _converse.emit('windowStateChanged', {state});
        };

        this.registerGlobalEventHandlers = function () {
            // Taken from:
            // http://stackoverflow.com/questions/1060008/is-there-a-way-to-detect-if-a-browser-window-is-not-currently-active
            let hidden = "hidden";
            // Standards:
            if (hidden in document) {
                document.addEventListener("visibilitychange", _.partial(_converse.saveWindowState, _, hidden));
            } else if ((hidden = "mozHidden") in document) {
                document.addEventListener("mozvisibilitychange", _.partial(_converse.saveWindowState, _, hidden));
            } else if ((hidden = "webkitHidden") in document) {
                document.addEventListener("webkitvisibilitychange", _.partial(_converse.saveWindowState, _, hidden));
            } else if ((hidden = "msHidden") in document) {
                document.addEventListener("msvisibilitychange", _.partial(_converse.saveWindowState, _, hidden));
            } else if ("onfocusin" in document) {
                // IE 9 and lower:
                document.onfocusin = document.onfocusout = _.partial(_converse.saveWindowState, _, hidden);
            } else {
                // All others:
                window.onpageshow = window.onpagehide = window.onfocus = window.onblur = _.partial(_converse.saveWindowState, _, hidden);
            }
            // set the initial state (but only if browser supports the Page Visibility API)
            if( document[hidden] !== undefined ) {
                _.partial(_converse.saveWindowState, _, hidden)({type: document[hidden] ? "blur" : "focus"});
            }
            _converse.emit('registeredGlobalEventHandlers');
        };

        this.enableCarbons = function () {
            /* Ask the XMPP server to enable Message Carbons
             * See XEP-0280 https://xmpp.org/extensions/xep-0280.html#enabling
             */
            if (!this.message_carbons || this.session.get('carbons_enabled')) {
                return;
            }
            const carbons_iq = new Strophe.Builder('iq', {
                'from': this.connection.jid,
                'id': 'enablecarbons',
                'type': 'set'
              })
              .c('enable', {xmlns: Strophe.NS.CARBONS});
            this.connection.addHandler((iq) => {
                if (iq.querySelectorAll('error').length > 0) {
                    _converse.log(
                        'An error occured while trying to enable message carbons.',
                        Strophe.LogLevel.ERROR);
                } else {
                    this.session.save({'carbons_enabled': true});
                    _converse.log('Message carbons have been enabled.');
                }
            }, null, "iq", null, "enablecarbons");
            this.connection.send(carbons_iq);
        };


        this.sendInitialPresence = function () {
            if (_converse.send_initial_presence) {
                _converse.xmppstatus.sendPresence();
            }
        };

        this.onStatusInitialized = function (reconnecting) {
            _converse.emit('statusInitialized', reconnecting);
            if (reconnecting) {
                _converse.emit('reconnected');
            } else {
                init_promise.resolve();
                _converse.emit('initialized');
                _converse.emit('connected');
            }
        };

        this.setUserJid = function () {
            _converse.jid = _converse.connection.jid;
            _converse.bare_jid = Strophe.getBareJidFromJid(_converse.connection.jid);
            _converse.resource = Strophe.getResourceFromJid(_converse.connection.jid);
            _converse.domain = Strophe.getDomainFromJid(_converse.connection.jid);
        };

        this.onConnected = function (reconnecting) {
            /* Called as soon as a new connection has been established, either
             * by logging in or by attaching to an existing BOSH session.
             */
            _converse.connection.flush(); // Solves problem of returned PubSub BOSH response not received by browser
            _converse.setUserJid();
            _converse.initSession();
            _converse.enableCarbons();
            _converse.initStatus(reconnecting)
        };


        this.ConnectionFeedback = Backbone.Model.extend({
            defaults: {
                'connection_status': Strophe.Status.DISCONNECTED,
                'message': ''
            },

            initialize () {
                this.on('change', () => {
                    _converse.emit('connfeedback', _converse.connfeedback);
                });
            }
        });
        this.connfeedback = new this.ConnectionFeedback();


        this.XMPPStatus = Backbone.Model.extend({

            defaults () {
                return {
                    "jid": _converse.bare_jid,
                    "status":  _converse.default_state,
                }
            },

            initialize () {
                this.vcard = _converse.vcards.findWhere({'jid': this.get('jid')});
                if (_.isNil(this.vcard)) {
                    this.vcard = _converse.vcards.create({'jid': this.get('jid')});
                }

                this.on('change:status', (item) => {
                    const status = this.get('status');
                    this.sendPresence(status);
                    _converse.emit('statusChanged', status);
                });

                this.on('change:status_message', () => {
                    const status_message = this.get('status_message');
                    this.sendPresence(this.get('status'), status_message);
                    _converse.emit('statusMessageChanged', status_message);
                });
            },

            constructPresence (type, status_message) {
                let presence;
                type = _.isString(type) ? type : (this.get('status') || _converse.default_state);
                status_message = _.isString(status_message) ? status_message : this.get('status_message');
                // Most of these presence types are actually not explicitly sent,
                // but I add all of them here for reference and future proofing.
                if ((type === 'unavailable') ||
                        (type === 'probe') ||
                        (type === 'error') ||
                        (type === 'unsubscribe') ||
                        (type === 'unsubscribed') ||
                        (type === 'subscribe') ||
                        (type === 'subscribed')) {
                    presence = $pres({'type': type});
                } else if (type === 'offline') {
                    presence = $pres({'type': 'unavailable'});
                } else if (type === 'online') {
                    presence = $pres();
                } else {
                    presence = $pres().c('show').t(type).up();
                }
                if (status_message) {
                    presence.c('status').t(status_message).up();
                }
                presence.c('priority').t(
                    _.isNaN(Number(_converse.priority)) ? 0 : _converse.priority
                );
                return presence;
            },

            sendPresence (type, status_message) {
                _converse.connection.send(this.constructPresence(type, status_message));
            }
        });

        this.setUpXMLLogging = function () {
            Strophe.log = function (level, msg) {
                _converse.log(msg, level);
            };
            if (this.debug) {
                this.connection.xmlInput = function (body) {
                    _converse.log(body.outerHTML, Strophe.LogLevel.DEBUG, 'color: darkgoldenrod');
                };
                this.connection.xmlOutput = function (body) {
                    _converse.log(body.outerHTML, Strophe.LogLevel.DEBUG, 'color: darkcyan');
                };
            }
        };

        this.fetchLoginCredentials = () =>
            new Promise((resolve, reject) => {
                const xhr = new XMLHttpRequest();
                xhr.open('GET', _converse.credentials_url, true);
                xhr.setRequestHeader('Accept', "application/json, text/javascript");
                xhr.onload = function() {
                    if (xhr.status >= 200 && xhr.status < 400) {
                        const data = JSON.parse(xhr.responseText);
                        resolve({
                            'jid': data.jid,
                            'password': data.password
                        });
                    } else {
                        xhr.onerror();
                    }
                };
                xhr.onerror = function () {
                    delete _converse.connection;
                    _converse.emit('noResumeableSession', this);
                    reject(xhr.responseText);
                };
                xhr.send();
            });

        this.startNewBOSHSession = function () {
            const xhr = new XMLHttpRequest();
            xhr.open('GET', _converse.prebind_url, true);
            xhr.setRequestHeader('Accept', "application/json, text/javascript");
            xhr.onload = function() {
                if (xhr.status >= 200 && xhr.status < 400) {
                    const data = JSON.parse(xhr.responseText);
                    _converse.connection.attach(
                            data.jid, data.sid, data.rid,
                            _converse.onConnectStatusChanged);
                } else {
                    xhr.onerror();
                }
            };
            xhr.onerror = function () {
                delete _converse.connection;
                _converse.emit('noResumeableSession', this);
            };
            xhr.send();
        };

        this.restoreBOSHSession = function (jid_is_required) {
            /* Tries to restore a cached BOSH session. */
            if (!this.jid) {
                const msg = "restoreBOSHSession: tried to restore a \"keepalive\" session "+
                    "but we don't have the JID for the user!";
                if (jid_is_required) {
                    throw new Error(msg);
                } else {
                    _converse.log(msg);
                }
            }
            try {
                this.connection.restore(this.jid, this.onConnectStatusChanged);
                return true;
            } catch (e) {
                _converse.log(
                    "Could not restore session for jid: "+
                    this.jid+" Error message: "+e.message, Strophe.LogLevel.WARN);
                this.clearSession(); // We want to clear presences (see #555)
                return false;
            }
        };

        this.attemptPreboundSession = function (reconnecting) {
            /* Handle session resumption or initialization when prebind is
             * being used.
             */
            if (!reconnecting) {
                if (this.keepalive && this.restoreBOSHSession(true)) {
                    return;
                }
                // No keepalive, or session resumption has failed.
                if (this.jid && this.sid && this.rid) {
                    return this.connection.attach(
                        this.jid, this.sid, this.rid,
                        this.onConnectStatusChanged
                    );
                }
            }
            if (this.prebind_url) {
                return this.startNewBOSHSession();
            } else {
                throw new Error(
                    "attemptPreboundSession: If you use prebind and not keepalive, "+
                    "then you MUST supply JID, RID and SID values or a prebind_url.");
            }
        };

        this.attemptNonPreboundSession = function (credentials, reconnecting) {
            /* Handle session resumption or initialization when prebind is not being used.
             *
             * Two potential options exist and are handled in this method:
             *  1. keepalive
             *  2. auto_login
             */
            if (!reconnecting && this.keepalive && this.restoreBOSHSession()) {
                return;
            }

            if (credentials) {
                // When credentials are passed in, they override prebinding
                // or credentials fetching via HTTP
                this.autoLogin(credentials);
            } else if (this.auto_login) {
                if (this.credentials_url) {
                    this.fetchLoginCredentials().then(
                        this.autoLogin.bind(this),
                        this.autoLogin.bind(this)
                    );
                } else if (!this.jid) {
                    throw new Error(
                        "attemptNonPreboundSession: If you use auto_login, "+
                        "you also need to give either a jid value (and if "+
                        "applicable a password) or you need to pass in a URL "+
                        "from where the username and password can be fetched "+
                        "(via credentials_url)."
                    );
                } else {
                    this.autoLogin(); // Could be ANONYMOUS or EXTERNAL
                }
            } else if (reconnecting) {
                this.autoLogin();
            }
        };

        this.autoLogin = function (credentials) {
            if (credentials) {
                // If passed in, the credentials come from credentials_url,
                // so we set them on the converse object.
                this.jid = credentials.jid;
            }
            if (this.authentication === _converse.ANONYMOUS || this.authentication === _converse.EXTERNAL) {
                if (!this.jid) {
                    throw new Error("Config Error: when using anonymous login " +
                        "you need to provide the server's domain via the 'jid' option. " +
                        "Either when calling converse.initialize, or when calling " +
                        "_converse.api.user.login.");
                }
                if (!this.connection.reconnecting) {
                    this.connection.reset();
                }
                this.connection.connect(this.jid.toLowerCase(), null, this.onConnectStatusChanged);
            } else if (this.authentication === _converse.LOGIN) {
                const password = _.isNil(credentials) ? (_converse.connection.pass || this.password) : credentials.password;
                if (!password) {
                    if (this.auto_login) {
                        throw new Error("initConnection: If you use auto_login and "+
                            "authentication='login' then you also need to provide a password.");
                    }
                    _converse.setDisconnectionCause(Strophe.Status.AUTHFAIL, undefined, true);
                    _converse.disconnect();
                    return;
                }
                const resource = Strophe.getResourceFromJid(this.jid);
                if (!resource) {
                    this.jid = this.jid.toLowerCase() + _converse.generateResource();
                } else {
                    this.jid = Strophe.getBareJidFromJid(this.jid).toLowerCase()+'/'+resource;
                }
                if (!this.connection.reconnecting) {
                    this.connection.reset();
                }
                this.connection.connect(this.jid, password, this.onConnectStatusChanged);
            }
        };

        this.logIn = function (credentials, reconnecting) {
            // We now try to resume or automatically set up a new session.
            // Otherwise the user will be shown a login form.
            if (this.authentication === _converse.PREBIND) {
                this.attemptPreboundSession(reconnecting);
            } else {
                this.attemptNonPreboundSession(credentials, reconnecting);
            }
        };

        this.initConnection = function () {
            /* Creates a new Strophe.Connection instance if we don't already have one.
             */
            if (!this.connection) {
                if (!this.bosh_service_url && ! this.websocket_url) {
                    throw new Error("initConnection: you must supply a value for either the bosh_service_url or websocket_url or both.");
                }
                if (('WebSocket' in window || 'MozWebSocket' in window) && this.websocket_url) {
                    this.connection = new Strophe.Connection(this.websocket_url, this.connection_options);
                } else if (this.bosh_service_url) {
                    this.connection = new Strophe.Connection(
                        this.bosh_service_url,
                        _.assignIn(this.connection_options, {'keepalive': this.keepalive})
                    );
                } else {
                    throw new Error("initConnection: this browser does not support websockets and bosh_service_url wasn't specified.");
                }
            }
            _converse.emit('connectionInitialized');
        };


        this.tearDown = function () {
            /* Remove those views which are only allowed with a valid
             * connection.
             */
            _converse.emit('beforeTearDown');
            if (!_.isUndefined(_converse.session)) {
                _converse.session.destroy();
            }
            window.removeEventListener('click', _converse.onUserActivity);
            window.removeEventListener('focus', _converse.onUserActivity);
            window.removeEventListener('keypress', _converse.onUserActivity);
            window.removeEventListener('mousemove', _converse.onUserActivity);
            window.removeEventListener(_converse.unloadevent, _converse.onUserActivity);
            window.clearInterval(_converse.everySecondTrigger);
            _converse.emit('afterTearDown');
            return _converse;
        };

        this.initPlugins = function () {
            // If initialize gets called a second time (e.g. during tests), then we
            // need to re-apply all plugins (for a new converse instance), and we
            // therefore need to clear this array that prevents plugins from being
            // initialized twice.
            // If initialize is called for the first time, then this array is empty
            // in any case.
            _converse.pluggable.initialized_plugins = [];
            const whitelist = _converse.core_plugins.concat(
                _converse.whitelisted_plugins);

            if (_converse.view_mode === 'embedded') {
                _.forEach([ // eslint-disable-line lodash/prefer-map
                    "converse-bookmarks",
                    "converse-controlbox",
                    "converse-headline",
                    "converse-register"
                ], (name) => {
                    _converse.blacklisted_plugins.push(name)
                });
            }

            _converse.pluggable.initializePlugins({
                'updateSettings' () {
                    _converse.log(
                        "(DEPRECATION) "+
                        "The `updateSettings` method has been deprecated. "+
                        "Please use `_converse.api.settings.update` instead.",
                        Strophe.LogLevel.WARN
                    )
                    _converse.api.settings.update.apply(_converse, arguments);
                },
                '_converse': _converse
            }, whitelist, _converse.blacklisted_plugins);
            _converse.emit('pluginsInitialized');
        };

        // Initialization
        // --------------
        // This is the end of the initialize method.
        if (settings.connection) {
            this.connection = settings.connection;
        }

        function finishInitialization () {
            _converse.initPlugins();
            _converse.initConnection();
            _converse.setUpXMLLogging();
            _converse.logIn();
            _converse.registerGlobalEventHandlers();

            if (!Backbone.history.started) {
                Backbone.history.start();
            }
        }

        if (!_.isUndefined(_converse.connection) &&
                _converse.connection.service === 'jasmine tests') {
            finishInitialization();
            return _converse;
        } else if (_.isUndefined(i18n)) {
            finishInitialization();
        } else {
            i18n.fetchTranslations(
                _converse.locale,
                _converse.locales,
                u.interpolate(_converse.locales_url, {'locale': _converse.locale}))
            .catch(_.partial(_converse.log, _, Strophe.LogLevel.FATAL))
            .then(finishInitialization)
            .catch(_.partial(_converse.log, _, Strophe.LogLevel.FATAL));
        }
        return init_promise;
    };

    // API methods only available to plugins
    _converse.api = {
        'connection': {
            'connected' () {
                return _converse.connection && _converse.connection.connected || false;
            },
            'disconnect' () {
                _converse.connection.disconnect();
            },
        },
        'emit' () {
            _converse.emit.apply(_converse, arguments);
        },
        'user': {
            'jid' () {
                return _converse.connection.jid;
            },
            'login' (credentials) {
                _converse.logIn(credentials);
            },
            'logout' () {
                _converse.logOut();
            },
            'status': {
                'get' () {
                    return _converse.xmppstatus.get('status');
                },
                'set' (value, message) {
                    const data = {'status': value};
                    if (!_.includes(_.keys(_converse.STATUS_WEIGHTS), value)) {
                        throw new Error('Invalid availability value. See https://xmpp.org/rfcs/rfc3921.html#rfc.section.2.2.2.1');
                    }
                    if (_.isString(message)) {
                        data.status_message = message;
                    }
                    _converse.xmppstatus.sendPresence(value);
                    _converse.xmppstatus.save(data);
                },
                'message': {
                    'get' () {
                        return _converse.xmppstatus.get('status_message');
                    },
                    'set' (stat) {
                        _converse.xmppstatus.save({'status_message': stat});
                    }
                }
            },
        },
        'settings': {
            'update' (settings) {
                u.merge(_converse.default_settings, settings);
                u.merge(_converse, settings);
                u.applyUserSettings(_converse, settings, _converse.user_settings);
            },
            'get' (key) {
                if (_.includes(_.keys(_converse.default_settings), key)) {
                    return _converse[key];
                }
            },
            'set' (key, val) {
                const o = {};
                if (_.isObject(key)) {
                    _.assignIn(_converse, _.pick(key, _.keys(_converse.default_settings)));
                } else if (_.isString("string")) {
                    o[key] = val;
                    _.assignIn(_converse, _.pick(o, _.keys(_converse.default_settings)));
                }
            }
        },
        'promises': {
            'add' (promises) {
                promises = _.isArray(promises) ? promises : [promises]
                _.each(promises, addPromise);
            }
        },
        'tokens': {
            'get' (id) {
                if (!_converse.expose_rid_and_sid || _.isUndefined(_converse.connection)) {
                    return null;
                }
                if (id.toLowerCase() === 'rid') {
                    return _converse.connection.rid || _converse.connection._proto.rid;
                } else if (id.toLowerCase() === 'sid') {
                    return _converse.connection.sid || _converse.connection._proto.sid;
                }
            }
        },
        'listen': {
            'once': _converse.once.bind(_converse),
            'on': _converse.on.bind(_converse),
            'not': _converse.off.bind(_converse),
            'stanza' (name, options, handler) {
                if (_.isFunction(options)) {
                    handler = options;
                    options = {};
                } else {
                    options = options || {};
                }
                _converse.connection.addHandler(
                    handler,
                    options.ns,
                    name,
                    options.type,
                    options.id,
                    options.from,
                    options
                );
            },
        },
        'waitUntil' (name) {
            const promise = _converse.promises[name];
            if (_.isUndefined(promise)) {
                return null;
            }
            return promise;
        },
        'send' (stanza) {
            _converse.connection.send(stanza);
        },
        'sendIQ' (stanza) {
            return new Promise((resolve, reject) => {
                _converse.connection.sendIQ(stanza, resolve, reject, _converse.IQ_TIMEOUT);
            });
        }
    };

    // The public API
    window.converse = {
        'initialize' (settings, callback) {
            return _converse.initialize(settings, callback);
        },
        'plugins': {
            'add' (name, plugin) {
                plugin.__name__ = name;
                if (!_.isUndefined(_converse.pluggable.plugins[name])) {
                    throw new TypeError(
                        `Error: plugin with name "${name}" has already been `+
                        'registered!');
                } else {
                    _converse.pluggable.plugins[name] = plugin;
                }
            }
        },
        'env': {
            '$build': $build,
            '$iq': $iq,
            '$msg': $msg,
            '$pres': $pres,
            'Backbone': Backbone,
            'Promise': Promise,
            'Strophe': Strophe,
            '_': _,
            'f': f,
            'b64_sha1':  b64_sha1,
            'moment': moment,
            'sizzle': sizzle,
            'utils': u
        }
    };
    window.dispatchEvent(new CustomEvent('converse-loaded'));
    return window.converse;
}));<|MERGE_RESOLUTION|>--- conflicted
+++ resolved
@@ -85,11 +85,8 @@
         'converse-muc',
         'converse-muc-views',
         'converse-notification',
-<<<<<<< HEAD
         'converse-omemo',
-=======
         'converse-oauth',
->>>>>>> e5c030c1
         'converse-ping',
         'converse-profile',
         'converse-push',
