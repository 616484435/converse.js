// Converse.js (A browser based XMPP chat client)
// http://conversejs.org
//
// Copyright (c) 2012-2017, Jan-Carel Brand <jc@opkode.com>
// Licensed under the Mozilla Public License (MPLv2)
//
/*global define */

/* This is a Converse.js plugin which add support for multi-user chat rooms, as
 * specified in XEP-0045 Multi-user chat.
 */
(function (root, factory) {
    define([
            "form-utils",
            "converse-core",
            "lodash.fp",
            "converse-chatview",
            "converse-disco",
            "backbone.overview",
            "backbone.orderedlistview",
            "backbone.vdomview"
    ], factory);
<<<<<<< HEAD
}(this, function (u, converse, fp) {
=======
}(this, function (u, converse, f) {
>>>>>>> 0013ee55
    "use strict";

    const MUC_ROLE_WEIGHTS = {
        'moderator':    1,
        'participant':  2,
        'visitor':      3,
        'none':         4,
    };

    const { Strophe, Backbone, Promise, $iq, $build, $msg, $pres, b64_sha1, sizzle, _, moment } = converse.env;

    // Add Strophe Namespaces
    Strophe.addNamespace('MUC_ADMIN', Strophe.NS.MUC + "#admin");
    Strophe.addNamespace('MUC_OWNER', Strophe.NS.MUC + "#owner");
    Strophe.addNamespace('MUC_REGISTER', "jabber:iq:register");
    Strophe.addNamespace('MUC_ROOMCONF', Strophe.NS.MUC + "#roomconfig");
    Strophe.addNamespace('MUC_USER', Strophe.NS.MUC + "#user");

    converse.CHATROOMS_TYPE = 'chatroom';

    converse.ROOM_FEATURES = [
        'passwordprotected', 'unsecured', 'hidden',
        'publicroom', 'membersonly', 'open', 'persistent',
        'temporary', 'nonanonymous', 'semianonymous',
        'moderated', 'unmoderated', 'mam_enabled'
    ];

    converse.ROOMSTATUS = {
        CONNECTED: 0,
        CONNECTING: 1,
        NICKNAME_REQUIRED: 2,
        PASSWORD_REQUIRED: 3,
        DISCONNECTED: 4,
        ENTERED: 5
    };

    converse.plugins.add('converse-muc', {
        /* Optional dependencies are other plugins which might be
         * overridden or relied upon, and therefore need to be loaded before
         * this plugin. They are called "optional" because they might not be
         * available, in which case any overrides applicable to them will be
         * ignored.
         *
         * It's possible however to make optional dependencies non-optional.
         * If the setting "strict_plugin_dependencies" is set to true,
         * an error will be raised if the plugin is not found.
         *
         * NB: These plugins need to have already been loaded via require.js.
         */
        dependencies: ["converse-controlbox", "converse-chatview"],

        overrides: {
            // Overrides mentioned here will be picked up by converse.js's
            // plugin architecture they will replace existing methods on the
            // relevant objects or classes.
            //
            // New functions which don't exist yet can also be added.

            _tearDown () {
                const rooms = this.chatboxes.where({'type': converse.CHATROOMS_TYPE});
                _.each(rooms, function (room) {
                    u.safeSave(room, {'connection_status': converse.ROOMSTATUS.DISCONNECTED});
                });
                this.__super__._tearDown.call(this, arguments);
            },

            ChatBoxes: {
                model (attrs, options) {
                    const { _converse } = this.__super__;
                    if (attrs.type == converse.CHATROOMS_TYPE) {
                        return new _converse.ChatRoom(attrs, options);
                    } else {
                        return this.__super__.model.apply(this, arguments);
                    }
                },
            }
        },

        initialize () {
            /* The initialize function gets called as soon as the plugin is
             * loaded by converse.js's plugin machinery.
             */
            const { _converse } = this,
                  { __ } = _converse;

            function ___ (str) {
                /* This is part of a hack to get gettext to scan strings to be
                * translated. Strings we cannot send to the function above because
                * they require variable interpolation and we don't yet have the
                * variables at scan time.
                *
                * See actionInfoMessages further below.
                */
                return str;
            }

            // XXX: Inside plugins, all calls to the translation machinery
            // (e.g. u.__) should only be done in the initialize function.
            // If called before, we won't know what language the user wants,
            // and it'll fall back to English.

            /* http://xmpp.org/extensions/xep-0045.html
             * ----------------------------------------
             * 100 message      Entering a room         Inform user that any occupant is allowed to see the user's full JID
             * 101 message (out of band)                Affiliation change  Inform user that his or her affiliation changed while not in the room
             * 102 message      Configuration change    Inform occupants that room now shows unavailable members
             * 103 message      Configuration change    Inform occupants that room now does not show unavailable members
             * 104 message      Configuration change    Inform occupants that a non-privacy-related room configuration change has occurred
             * 110 presence     Any room presence       Inform user that presence refers to one of its own room occupants
             * 170 message or initial presence          Configuration change    Inform occupants that room logging is now enabled
             * 171 message      Configuration change    Inform occupants that room logging is now disabled
             * 172 message      Configuration change    Inform occupants that the room is now non-anonymous
             * 173 message      Configuration change    Inform occupants that the room is now semi-anonymous
             * 174 message      Configuration change    Inform occupants that the room is now fully-anonymous
             * 201 presence     Entering a room         Inform user that a new room has been created
             * 210 presence     Entering a room         Inform user that the service has assigned or modified the occupant's roomnick
             * 301 presence     Removal from room       Inform user that he or she has been banned from the room
             * 303 presence     Exiting a room          Inform all occupants of new room nickname
             * 307 presence     Removal from room       Inform user that he or she has been kicked from the room
             * 321 presence     Removal from room       Inform user that he or she is being removed from the room because of an affiliation change
             * 322 presence     Removal from room       Inform user that he or she is being removed from the room because the room has been changed to members-only and the user is not a member
             * 332 presence     Removal from room       Inform user that he or she is being removed from the room because of a system shutdown
             */
            _converse.muc = {
                info_messages: {
                    100: __('This room is not anonymous'),
                    102: __('This room now shows unavailable members'),
                    103: __('This room does not show unavailable members'),
                    104: __('The room configuration has changed'),
                    170: __('Room logging is now enabled'),
                    171: __('Room logging is now disabled'),
                    172: __('This room is now no longer anonymous'),
                    173: __('This room is now semi-anonymous'),
                    174: __('This room is now fully-anonymous'),
                    201: __('A new room has been created')
                },

                disconnect_messages: {
                    301: __('You have been banned from this room'),
                    307: __('You have been kicked from this room'),
                    321: __("You have been removed from this room because of an affiliation change"),
                    322: __("You have been removed from this room because the room has changed to members-only and you're not a member"),
                    332: __("You have been removed from this room because the MUC (Multi-user chat) service is being shut down")
                },

                action_info_messages: {
                    /* XXX: Note the triple underscore function and not double
                    * underscore.
                    *
                    * This is a hack. We can't pass the strings to __ because we
                    * don't yet know what the variable to interpolate is.
                    *
                    * Triple underscore will just return the string again, but we
                    * can then at least tell gettext to scan for it so that these
                    * strings are picked up by the translation machinery.
                    */
                    301: ___("%1$s has been banned"),
                    303: ___("%1$s's nickname has changed"),
                    307: ___("%1$s has been kicked out"),
                    321: ___("%1$s has been removed because of an affiliation change"),
                    322: ___("%1$s has been removed for not being a member")
                },

                new_nickname_messages: {
                    210: ___('Your nickname has been automatically set to %1$s'),
                    303: ___('Your nickname has been changed to %1$s')
                }
            };

            // Configuration values for this plugin
            // ====================================
            // Refer to docs/source/configuration.rst for explanations of these
            // configuration settings.
            _converse.api.settings.update({
                allow_muc: true,
                allow_muc_invitations: true,
                auto_join_on_invite: false,
                auto_join_rooms: [],
                auto_list_rooms: false,
                hide_muc_server: false,
                muc_disable_moderator_commands: false,
                muc_domain: undefined,
                muc_history_max_stanzas: undefined,
                muc_instant_rooms: true,
                muc_nickname_from_jid: false,
                muc_show_join_leave: true,
                visible_toolbar_buttons: {
                    'toggle_occupants': true
                },
            });
            _converse.api.promises.add(['roomsAutoJoined']);


            function openRoom (jid) {
                if (!u.isValidMUCJID(jid)) {
                    return _converse.log(
                        `Invalid JID "${jid}" provided in URL fragment`,
                        Strophe.LogLevel.WARN
                    );
                }
                const promises = [_converse.api.waitUntil('roomsAutoJoined')]
                if (_converse.allow_bookmarks) {
                    promises.push( _converse.api.waitUntil('bookmarksInitialized'));
                }
                Promise.all(promises).then(() => {
                    _converse.api.rooms.open(jid);
                });
            }
            _converse.router.route('converse/room?jid=:jid', openRoom);


<<<<<<< HEAD
            _converse.openChatRoom = function (jid, settings, bring_to_foreground) {
=======
            _converse.openChatRoom = function (settings, bring_to_foreground) {
>>>>>>> 0013ee55
                /* Opens a chat room, making sure that certain attributes
                 * are correct, for example that the "type" is set to
                 * "chatroom".
                 */
<<<<<<< HEAD
                settings.type = converse.CHATROOMS_TYPE;
                settings.id = jid;
                settings.box_id = b64_sha1(jid)
                const chatbox = _converse.chatboxes.getChatBox(jid, settings, true);
                chatbox.trigger('show', true);
                return chatbox;
=======
                if (_.isUndefined(settings.jid)) {
                    throw new Error("openChatRoom needs to be called with a JID");
                }
                settings.type = converse.CHATROOMS_TYPE;
                settings.id = settings.jid;
                settings.box_id = b64_sha1(settings.jid)
                return _converse.chatboxviews.showChat(settings, bring_to_foreground);
>>>>>>> 0013ee55
            }

            _converse.ChatRoom = _converse.ChatBox.extend({

                defaults () {
                    return _.assign(
                        _.clone(_converse.ChatBox.prototype.defaults),
                        _.zipObject(converse.ROOM_FEATURES, _.map(converse.ROOM_FEATURES, _.stubFalse)),
                        {
                          // For group chats, we distinguish between generally unread
                          // messages and those ones that specifically mention the
                          // user.
                          //
                          // To keep things simple, we reuse `num_unread` from
                          // _converse.ChatBox to indicate unread messages which
                          // mention the user and `num_unread_general` to indicate
                          // generally unread messages (which *includes* mentions!).
                          'num_unread_general': 0,

                          'affiliation': null,
                          'connection_status': converse.ROOMSTATUS.DISCONNECTED,
                          'name': '',
                          'description': '',
                          'features_fetched': false,
                          'roomconfig': {},
                          'type': converse.CHATROOMS_TYPE,
                        }
                    );
                },

                isUserMentioned (message) {
                    /* Returns a boolean to indicate whether the current user
                     * was mentioned in a message.
                     *
                     * Parameters:
                     *  (String): The text message
                     */
                    return (new RegExp(`\\b${this.get('nick')}\\b`)).test(message);
                },

                incrementUnreadMsgCounter (stanza) {
                    /* Given a newly received message, update the unread counter if
                     * necessary.
                     *
                     * Parameters:
                     *  (XMLElement): The <messsage> stanza
                     */
                    const body = stanza.querySelector('body');
                    if (_.isNull(body)) {
                        return; // The message has no text
                    }
                    if (u.isNewMessage(stanza) && this.newMessageWillBeHidden()) {
                        this.save({'num_unread_general': this.get('num_unread_general') + 1});
                        if (this.isUserMentioned(body.textContent)) {
                            this.save({'num_unread': this.get('num_unread') + 1});
                            _converse.incrementMsgCounter();
                        }
                    }
                },

                clearUnreadMsgCounter() {
                    u.safeSave(this, {
                        'num_unread': 0,
                        'num_unread_general': 0
                    });
                }
            });


            _converse.ChatRoomOccupant = Backbone.Model.extend({
                initialize (attributes) {
                    this.set(_.extend({
                        'id': _converse.connection.getUniqueId(),
                    }, attributes));
                }
            });


            _converse.ChatRoomOccupants = Backbone.Collection.extend({
                model: _converse.ChatRoomOccupant,

                comparator (occupant1, occupant2) {
                    const role1 = occupant1.get('role') || 'none';
                    const role2 = occupant2.get('role') || 'none';
                    if (MUC_ROLE_WEIGHTS[role1] === MUC_ROLE_WEIGHTS[role2]) {
                        const nick1 = occupant1.get('nick').toLowerCase();
                        const nick2 = occupant2.get('nick').toLowerCase();
                        return nick1 < nick2 ? -1 : (nick1 > nick2? 1 : 0);
                    } else  {
                        return MUC_ROLE_WEIGHTS[role1] < MUC_ROLE_WEIGHTS[role2] ? -1 : 1;
                    }
                },
            });


            _converse.RoomsPanelModel = Backbone.Model.extend({
                defaults: {
                    'muc_domain': '',
                },
            });


            _converse.onDirectMUCInvitation = function (message) {
                /* A direct MUC invitation to join a room has been received
                 * See XEP-0249: Direct MUC invitations.
                 *
                 * Parameters:
                 *  (XMLElement) message: The message stanza containing the
                 *        invitation.
                 */
<<<<<<< HEAD
                const x_el = message.querySelector('x[xmlns="jabber:x:conference"]'),
=======
                const x_el = sizzle('x[xmlns="jabber:x:conference"]', message).pop(),
>>>>>>> 0013ee55
                    from = Strophe.getBareJidFromJid(message.getAttribute('from')),
                    room_jid = x_el.getAttribute('jid'),
                    reason = x_el.getAttribute('reason');

                let contact = _converse.roster.get(from),
                    result;

                if (_converse.auto_join_on_invite) {
                    result = true;
                } else {
                    // Invite request might come from someone not your roster list
                    contact = contact? contact.get('fullname'): Strophe.getNodeFromJid(from);
                    if (!reason) {
                        result = confirm(
                            __("%1$s has invited you to join a chat room: %2$s", contact, room_jid)
                        );
                    } else {
                        result = confirm(
                            __('%1$s has invited you to join a chat room: %2$s, and left the following reason: "%3$s"',
                                contact, room_jid, reason)
                        );
<<<<<<< HEAD
                    }
                }
                if (result === true) {
                    const chatroom = _converse.openChatRoom(
                        room_jid, {'password': x_el.getAttribute('password') });

                    if (chatroom.get('connection_status') === converse.ROOMSTATUS.DISCONNECTED) {
                        _converse.chatboxviews.get(room_jid).join();
                    }
                }
            };

            if (_converse.allow_muc_invitations) {
                const registerDirectInvitationHandler = function () {
                    _converse.connection.addHandler(
                        function (message) {
                            _converse.onDirectMUCInvitation(message);
                            return true;
                        }, 'jabber:x:conference', 'message');
                };
                _converse.on('connected', registerDirectInvitationHandler);
                _converse.on('reconnected', registerDirectInvitationHandler);
            }

            const getChatRoom = function (jid, attrs, create) {
                jid = jid.toLowerCase();
                attrs.type = converse.CHATROOMS_TYPE;
                attrs.id = jid;
                attrs.box_id = b64_sha1(jid)
                return _converse.chatboxes.getChatBox(jid, attrs, create);
            };

            const createChatRoom = function (jid, attrs) {
                return getChatRoom(jid, attrs, true);
            };

=======
                    }
                }
                if (result === true) {
                    const chatroom = _converse.openChatRoom({
                        'jid': room_jid,
                        'password': x_el.getAttribute('password')
                    });
                    if (chatroom.get('connection_status') === converse.ROOMSTATUS.DISCONNECTED) {
                        _converse.chatboxviews.get(room_jid).join();
                    }
                }
            };

            if (_converse.allow_muc_invitations) {
                const registerDirectInvitationHandler = function () {
                    _converse.connection.addHandler(
                        function (message) {
                            _converse.onDirectMUCInvitation(message);
                            return true;
                        }, 'jabber:x:conference', 'message');
                };
                _converse.on('connected', registerDirectInvitationHandler);
                _converse.on('reconnected', registerDirectInvitationHandler);
            }

            _converse.getChatRoom = function (jid, attrs, fetcher) {
                jid = jid.toLowerCase();
                return _converse.getViewForChatBox(
                    fetcher(_.extend({
                            'id': jid,
                            'jid': jid,
                            'name': Strophe.unescapeNode(Strophe.getNodeFromJid(jid)),
                            'type': converse.CHATROOMS_TYPE,
                            'box_id': b64_sha1(jid)
                        }, attrs),
                        attrs.bring_to_foreground
                    ));
            };

>>>>>>> 0013ee55
            function autoJoinRooms () {
                /* Automatically join chat rooms, based on the
                 * "auto_join_rooms" configuration setting, which is an array
                 * of strings (room JIDs) or objects (with room JID and other
                 * settings).
                 */
                _.each(_converse.auto_join_rooms, function (room) {
                    if (_converse.chatboxes.where({'jid': room}).length) {
                        return;
<<<<<<< HEAD
                    }
                    if (_.isString(room)) {
                        _converse.api.rooms.open(room);
                    } else if (_.isObject(room)) {
                        _converse.api.rooms.open(room.jid, room.nick);
                    } else {
                        _converse.log(
                            'Invalid room criteria specified for "auto_join_rooms"',
                            Strophe.LogLevel.ERROR);
                    }
                });
                _converse.emit('roomsAutoJoined');
            }


            function reconnectToChatRooms () {
                /* Upon a reconnection event from converse, join again
                 * all the open chat rooms.
                 */
                _converse.chatboxviews.each(function (view) {
                    if (view.model.get('type') === converse.CHATROOMS_TYPE) {
                        view.model.save('connection_status', converse.ROOMSTATUS.DISCONNECTED);
                        view.registerHandlers();
                        view.join();
                        view.fetchMessages();
                    }
                });
            }

            function disconnectChatRooms () {
                /* When disconnecting, or reconnecting, mark all chat rooms as
                 * disconnected, so that they will be properly entered again
                 * when fetched from session storage.
                 */
                _converse.chatboxes.each(function (model) {
                    if (model.get('type') === converse.CHATROOMS_TYPE) {
                        model.save('connection_status', converse.ROOMSTATUS.DISCONNECTED);
                    }
                });
            }

            /************************ BEGIN Event Handlers ************************/
            _converse.on('addClientFeatures', () => {
                if (_converse.allow_muc) {
                    _converse.connection.disco.addFeature(Strophe.NS.MUC);
                }
                if (_converse.allow_muc_invitations) {
                    _converse.connection.disco.addFeature('jabber:x:conference'); // Invites
                }
            });
            _converse.on('chatBoxesFetched', autoJoinRooms);
            _converse.on('reconnected', reconnectToChatRooms);
            _converse.on('reconnecting', disconnectChatRooms);
            _converse.on('disconnecting', disconnectChatRooms);
            /************************ END Event Handlers ************************/

=======
                    }
                    if (_.isString(room)) {
                        _converse.api.rooms.open(room);
                    } else if (_.isObject(room)) {
                        _converse.api.rooms.open(room.jid, room.nick);
                    } else {
                        _converse.log(
                            'Invalid room criteria specified for "auto_join_rooms"',
                            Strophe.LogLevel.ERROR);
                    }
                });
                _converse.emit('roomsAutoJoined');
            }


            function reconnectToChatRooms () {
                /* Upon a reconnection event from converse, join again
                 * all the open chat rooms.
                 */
                _converse.chatboxviews.each(function (view) {
                    if (view.model.get('type') === converse.CHATROOMS_TYPE) {
                        view.model.save('connection_status', converse.ROOMSTATUS.DISCONNECTED);
                        view.registerHandlers();
                        view.join();
                        view.fetchMessages();
                    }
                });
            }

            function disconnectChatRooms () {
                /* When disconnecting, or reconnecting, mark all chat rooms as
                 * disconnected, so that they will be properly entered again
                 * when fetched from session storage.
                 */
                _converse.chatboxes.each(function (model) {
                    if (model.get('type') === converse.CHATROOMS_TYPE) {
                        model.save('connection_status', converse.ROOMSTATUS.DISCONNECTED);
                    }
                });
            }

            /************************ BEGIN Event Handlers ************************/
            _converse.on('addClientFeatures', () => {
                if (_converse.allow_muc) {
                    _converse.connection.disco.addFeature(Strophe.NS.MUC);
                }
                if (_converse.allow_muc_invitations) {
                    _converse.connection.disco.addFeature('jabber:x:conference'); // Invites
                }
            });
            _converse.on('chatBoxesFetched', autoJoinRooms);
            _converse.on('reconnected', reconnectToChatRooms);
            _converse.on('reconnecting', disconnectChatRooms);
            _converse.on('disconnecting', disconnectChatRooms);
            /************************ END Event Handlers ************************/

>>>>>>> 0013ee55

            /************************ BEGIN API ************************/
            // We extend the default converse.js API to add methods specific to MUC chat rooms.
            _.extend(_converse.api, {
                'rooms': {
                    'close' (jids) {
                        if (_.isUndefined(jids)) {
                            _converse.chatboxviews.each(function (view) {
                                if (view.is_chatroom && view.model) {
                                    view.close();
                                }
                            });
                        } else if (_.isString(jids)) {
                            const view = _converse.chatboxviews.get(jids);
                            if (view) { view.close(); }
                        } else {
                            _.each(jids, function (jid) {
                                const view = _converse.chatboxviews.get(jid);
                                if (view) { view.close(); }
                            });
                        }
                    },
                    'create' (jids, attrs) {
                        if (_.isString(attrs)) {
                            attrs = {'nick': attrs};
                        } else if (_.isUndefined(attrs)) {
                            attrs = {};
                        }
                        if (_.isUndefined(attrs.maximize)) {
                            attrs.maximize = false;
                        }
                        if (!attrs.nick && _converse.muc_nickname_from_jid) {
                            attrs.nick = Strophe.getNodeFromJid(_converse.bare_jid);
                        }
                        if (_.isUndefined(jids)) {
                            throw new TypeError('rooms.create: You need to provide at least one JID');
                        } else if (_.isString(jids)) {
                            return createChatRoom(jids, attrs);
                        }
                        return _.map(jids, _.partial(createChatRoom, _, attrs));
                    },
                    'open' (jids, attrs) {
                        if (_.isUndefined(jids)) {
                            throw new TypeError('rooms.open: You need to provide at least one JID');
                        } else if (_.isString(jids)) {
<<<<<<< HEAD
                            return _converse.api.rooms.create(jids, attrs).trigger('show');
                        }
                        return _.map(jids, (jid) => _converse.api.rooms.create(jid, attrs).trigger('show'));
=======
                            return _converse.getChatRoom(jids, attrs, _converse.openChatRoom);
                        }
                        return _.map(jids, _.partial(_converse.getChatRoom, _, attrs, _converse.openChatRoom));
>>>>>>> 0013ee55
                    },
                    'get' (jids, attrs, create) {
                        if (_.isString(attrs)) {
                            attrs = {'nick': attrs};
                        } else if (_.isUndefined(attrs)) {
                            attrs = {};
                        }
                        if (_.isUndefined(jids)) {
                            const result = [];
                            _converse.chatboxes.each(function (chatbox) {
                                if (chatbox.get('type') === converse.CHATROOMS_TYPE) {
<<<<<<< HEAD
                                    result.push(chatbox);
=======
                                    result.push(_converse.getViewForChatBox(chatbox));
>>>>>>> 0013ee55
                                }
                            });
                            return result;
                        }
                        if (!attrs.nick) {
                            attrs.nick = Strophe.getNodeFromJid(_converse.bare_jid);
                        }
                        if (_.isString(jids)) {
<<<<<<< HEAD
                            return _converse.getChatRoom(jids, attrs);
                        }
                        return _.map(jids, _.partial(_converse.getChatRoom, _, attrs));
=======
                            return _converse.getChatRoom(jids, attrs, fetcher);
                        }
                        return _.map(jids, _.partial(_converse.getChatRoom, _, attrs, fetcher));
>>>>>>> 0013ee55
                    }
                }
            });
            /************************ END API ************************/
        }
    });
}));<|MERGE_RESOLUTION|>--- conflicted
+++ resolved
@@ -13,18 +13,13 @@
     define([
             "form-utils",
             "converse-core",
-            "lodash.fp",
             "converse-chatview",
             "converse-disco",
             "backbone.overview",
             "backbone.orderedlistview",
             "backbone.vdomview"
     ], factory);
-<<<<<<< HEAD
-}(this, function (u, converse, fp) {
-=======
-}(this, function (u, converse, f) {
->>>>>>> 0013ee55
+}(this, function (u, converse) {
     "use strict";
 
     const MUC_ROLE_WEIGHTS = {
@@ -236,31 +231,17 @@
             _converse.router.route('converse/room?jid=:jid', openRoom);
 
 
-<<<<<<< HEAD
             _converse.openChatRoom = function (jid, settings, bring_to_foreground) {
-=======
-            _converse.openChatRoom = function (settings, bring_to_foreground) {
->>>>>>> 0013ee55
                 /* Opens a chat room, making sure that certain attributes
                  * are correct, for example that the "type" is set to
                  * "chatroom".
                  */
-<<<<<<< HEAD
                 settings.type = converse.CHATROOMS_TYPE;
                 settings.id = jid;
                 settings.box_id = b64_sha1(jid)
                 const chatbox = _converse.chatboxes.getChatBox(jid, settings, true);
                 chatbox.trigger('show', true);
                 return chatbox;
-=======
-                if (_.isUndefined(settings.jid)) {
-                    throw new Error("openChatRoom needs to be called with a JID");
-                }
-                settings.type = converse.CHATROOMS_TYPE;
-                settings.id = settings.jid;
-                settings.box_id = b64_sha1(settings.jid)
-                return _converse.chatboxviews.showChat(settings, bring_to_foreground);
->>>>>>> 0013ee55
             }
 
             _converse.ChatRoom = _converse.ChatBox.extend({
@@ -371,11 +352,7 @@
                  *  (XMLElement) message: The message stanza containing the
                  *        invitation.
                  */
-<<<<<<< HEAD
-                const x_el = message.querySelector('x[xmlns="jabber:x:conference"]'),
-=======
                 const x_el = sizzle('x[xmlns="jabber:x:conference"]', message).pop(),
->>>>>>> 0013ee55
                     from = Strophe.getBareJidFromJid(message.getAttribute('from')),
                     room_jid = x_el.getAttribute('jid'),
                     reason = x_el.getAttribute('reason');
@@ -397,7 +374,6 @@
                             __('%1$s has invited you to join a chat room: %2$s, and left the following reason: "%3$s"',
                                 contact, room_jid, reason)
                         );
-<<<<<<< HEAD
                     }
                 }
                 if (result === true) {
@@ -434,47 +410,6 @@
                 return getChatRoom(jid, attrs, true);
             };
 
-=======
-                    }
-                }
-                if (result === true) {
-                    const chatroom = _converse.openChatRoom({
-                        'jid': room_jid,
-                        'password': x_el.getAttribute('password')
-                    });
-                    if (chatroom.get('connection_status') === converse.ROOMSTATUS.DISCONNECTED) {
-                        _converse.chatboxviews.get(room_jid).join();
-                    }
-                }
-            };
-
-            if (_converse.allow_muc_invitations) {
-                const registerDirectInvitationHandler = function () {
-                    _converse.connection.addHandler(
-                        function (message) {
-                            _converse.onDirectMUCInvitation(message);
-                            return true;
-                        }, 'jabber:x:conference', 'message');
-                };
-                _converse.on('connected', registerDirectInvitationHandler);
-                _converse.on('reconnected', registerDirectInvitationHandler);
-            }
-
-            _converse.getChatRoom = function (jid, attrs, fetcher) {
-                jid = jid.toLowerCase();
-                return _converse.getViewForChatBox(
-                    fetcher(_.extend({
-                            'id': jid,
-                            'jid': jid,
-                            'name': Strophe.unescapeNode(Strophe.getNodeFromJid(jid)),
-                            'type': converse.CHATROOMS_TYPE,
-                            'box_id': b64_sha1(jid)
-                        }, attrs),
-                        attrs.bring_to_foreground
-                    ));
-            };
-
->>>>>>> 0013ee55
             function autoJoinRooms () {
                 /* Automatically join chat rooms, based on the
                  * "auto_join_rooms" configuration setting, which is an array
@@ -484,7 +419,6 @@
                 _.each(_converse.auto_join_rooms, function (room) {
                     if (_converse.chatboxes.where({'jid': room}).length) {
                         return;
-<<<<<<< HEAD
                     }
                     if (_.isString(room)) {
                         _converse.api.rooms.open(room);
@@ -541,64 +475,6 @@
             _converse.on('disconnecting', disconnectChatRooms);
             /************************ END Event Handlers ************************/
 
-=======
-                    }
-                    if (_.isString(room)) {
-                        _converse.api.rooms.open(room);
-                    } else if (_.isObject(room)) {
-                        _converse.api.rooms.open(room.jid, room.nick);
-                    } else {
-                        _converse.log(
-                            'Invalid room criteria specified for "auto_join_rooms"',
-                            Strophe.LogLevel.ERROR);
-                    }
-                });
-                _converse.emit('roomsAutoJoined');
-            }
-
-
-            function reconnectToChatRooms () {
-                /* Upon a reconnection event from converse, join again
-                 * all the open chat rooms.
-                 */
-                _converse.chatboxviews.each(function (view) {
-                    if (view.model.get('type') === converse.CHATROOMS_TYPE) {
-                        view.model.save('connection_status', converse.ROOMSTATUS.DISCONNECTED);
-                        view.registerHandlers();
-                        view.join();
-                        view.fetchMessages();
-                    }
-                });
-            }
-
-            function disconnectChatRooms () {
-                /* When disconnecting, or reconnecting, mark all chat rooms as
-                 * disconnected, so that they will be properly entered again
-                 * when fetched from session storage.
-                 */
-                _converse.chatboxes.each(function (model) {
-                    if (model.get('type') === converse.CHATROOMS_TYPE) {
-                        model.save('connection_status', converse.ROOMSTATUS.DISCONNECTED);
-                    }
-                });
-            }
-
-            /************************ BEGIN Event Handlers ************************/
-            _converse.on('addClientFeatures', () => {
-                if (_converse.allow_muc) {
-                    _converse.connection.disco.addFeature(Strophe.NS.MUC);
-                }
-                if (_converse.allow_muc_invitations) {
-                    _converse.connection.disco.addFeature('jabber:x:conference'); // Invites
-                }
-            });
-            _converse.on('chatBoxesFetched', autoJoinRooms);
-            _converse.on('reconnected', reconnectToChatRooms);
-            _converse.on('reconnecting', disconnectChatRooms);
-            _converse.on('disconnecting', disconnectChatRooms);
-            /************************ END Event Handlers ************************/
-
->>>>>>> 0013ee55
 
             /************************ BEGIN API ************************/
             // We extend the default converse.js API to add methods specific to MUC chat rooms.
@@ -644,15 +520,9 @@
                         if (_.isUndefined(jids)) {
                             throw new TypeError('rooms.open: You need to provide at least one JID');
                         } else if (_.isString(jids)) {
-<<<<<<< HEAD
                             return _converse.api.rooms.create(jids, attrs).trigger('show');
                         }
                         return _.map(jids, (jid) => _converse.api.rooms.create(jid, attrs).trigger('show'));
-=======
-                            return _converse.getChatRoom(jids, attrs, _converse.openChatRoom);
-                        }
-                        return _.map(jids, _.partial(_converse.getChatRoom, _, attrs, _converse.openChatRoom));
->>>>>>> 0013ee55
                     },
                     'get' (jids, attrs, create) {
                         if (_.isString(attrs)) {
@@ -664,11 +534,7 @@
                             const result = [];
                             _converse.chatboxes.each(function (chatbox) {
                                 if (chatbox.get('type') === converse.CHATROOMS_TYPE) {
-<<<<<<< HEAD
                                     result.push(chatbox);
-=======
-                                    result.push(_converse.getViewForChatBox(chatbox));
->>>>>>> 0013ee55
                                 }
                             });
                             return result;
@@ -677,15 +543,9 @@
                             attrs.nick = Strophe.getNodeFromJid(_converse.bare_jid);
                         }
                         if (_.isString(jids)) {
-<<<<<<< HEAD
                             return _converse.getChatRoom(jids, attrs);
                         }
                         return _.map(jids, _.partial(_converse.getChatRoom, _, attrs));
-=======
-                            return _converse.getChatRoom(jids, attrs, fetcher);
-                        }
-                        return _.map(jids, _.partial(_converse.getChatRoom, _, attrs, fetcher));
->>>>>>> 0013ee55
                     }
                 }
             });
