# Changelog

## 4.1.3 (Unreleased)

- Upgrade to Backbone 1.4.0
- Fix "flashing" of roster filter when you have less than 5 roster contacts.
- Fix handling of CAPTCHAs offered by ejabberd.
- Allow setting of debug mode via URL with `/#converse?debug=true`
- New config setting [locked_muc_domain](https://conversejs.org/docs/html/configuration.html#locked-muc-domain)
- New config setting [show_client_info](https://conversejs.org/docs/html/configuration.html#show-client-info)
- #1149: With `xhr_user_search_url`, contact requests are not being sent out
- #1213: Switch roster filter input and icons
- #1373: Re-add support for the [muc_domain](https://conversejs.org/docs/html/configuration.html#muc-domain) setting
- #1400: When a chat message is just an emoji, enlarge the emoji
- #1437: List of groupchats in modal doesn't scroll
- #1457: Wrong tooltip shown for "unbookmark" icon
<<<<<<< HEAD
- #1474: Update Lithuanian (lt) translation
=======
- #1479: Allow file upload by drag & drop also in MUCs
>>>>>>> a15aec35

## 4.1.2 (2019-02-22)

- Updated translations: af, cz, de, es, he, it, nl, nl_BE, pt_BR, zh_CN
- Bugfix. Prevent duplicate messages by comparing MAM archive id to XEP-0359 stanza ids.
- Bugfix. Open groupchats not shown when logging in after disconnection.
- #1406: `TypeError: e.devicelists is undefined` when unchecking the "trusted device" checkbox

## 4.1.1 (2019-02-18)

- Updated translations: af, cz, de, es, eu, ga, he, hi, ja, nb, nl_BE, zh_CN
- New language supported: Esperanto
- Accessibility: Tag the chat-content as an ARIA live region, for screen readers
- Set releases URL to new Github repo
- Rudimentary support for XEP-0333 chat markers
- Better support for XEP-0359 `stanza-id` and `origin-id` elements.
- Bugfix: restore textarea size after sending a message
- Bugfix: MUC invite form not appearing
- #1369 Don't wrongly interpret message with `subject` as a topic change.
- #1405 Status of contacts list are not displayed properly
- #1408 New config option [roomconfig_whitelist](https://conversejs.org/docs/html/configuration.html#roomconfig-whitelist)
- #1410 HTTP upload not working if conversations push proxy is used
- #1412 MUC moderator commands can be disabled selectively by config
- #1413 Fix moderator commands that change affiliation
- #1414 Prevent duplicate messages on MUC join
- #1417 Margin between nickname and badge
- #1421 Fix direct invite for membersonly room
- #1422 Resurrect the `muc_show_join_leave` option
- #1438 Update contact nickname when receiving a roster push
- #1442 MUC read receipts causing empty lines

## 4.1.0 (2019-01-11)

- Bugfix: MUC commands were being ignored
- Bugfix: Multiple rooms shown active in the rooms list
- Bugfix: Don't open chats when receiving messages without a `body`
- Bugfix: Typing in the textarea can become very slow in large MUCs
- UI: Always show the OMEMO lock icon (grayed out if not available).
- Use `publish-options` with `pubsub#access_model` set to `open` when publishing OMEMO public keys and devices
- Add a new `converse-pubsub` plugin, for generic PubSub operations
- #1180 It's now possible to use OMEMO in a MUC (if it's members-only and non-anonymous)
- #1334 Force avatar refetch when receiving `vcard-temp:x:update`
- #1337 `send_chat_state_notifications` doesn't work in MUCs
- #1353 Message Delivery Receipts not working because of the message "type" attribute
- #1356 Make triangle icon usable 
- #1374 Can't load embedded chat when changing `view_mode` between page reloads
- #1376 Fixed some alignment issues in the sidebar
- #1378 Message Delivery Receipts were being sent for carbons and own messages
- #1379 MUC unread messages indicator is failing
- #1382 Message Delivery Receipts: Set store hint and type='chat'
- #1388 implement muc-owner command `/destroy`

## 4.0.6 (2018-12-07)

- Updated translations: ar, cs, de, es, eu, fr, gl, hu, id, it, ja, nb, pt_BR
- Don't render http (i.e. non-TLS) resources
- Bugfix: Converse caused `RID out of range` errors on Prosody
- Bugfix: MUC messages sometimes appear twice after resync.
- #1331 Fix missing checkmarks in old muc messages
- #1333 Don't send receipt requests in MUCs
- #1348 Font gets cut off in Firefox #1348

## 4.0.5 (2018-11-15)

- Error `FATAL: TypeError: Cannot read property 'extend' of undefined` when using `embedded` view mode.
- Default paths in converse-notifications.js are now relative
- Add a button to regenerate OMEMO keys
- Add client info modal which shows Converse's version number
- New config setting [theme](https://conversejs.org/docs/html/configuration.html#theme)
- #141 XEP-0184: Message Delivery Receipts
- #1033 Setting show_send_button to true didn't work
- #1188 Feature request: drag and drop file to HTTP Upload
- #1268 Switch from SASS variables to CSS custom properties
- #1278 Replace the default avatar with a SVG version
- #1288 Add CSS classes to differentiate between incoming and outgoing messages
- #1305 added value 'all' for 'show_desktop_notifications' to notifiy even if converse.js is open
- #1306 added option `notification_delay`
- #1312 Error `unrecognized expression` in Safari
- #1316 show version info in login dialog
- #1317 Don't show errors for CSI messages
- #1318 added values 'on' and 'off' for 'trusted' option which removes the "This is a trusted device" checkbox from the login form
- #1319 Implement sending of presences according to XEP-0319: Last User Interaction in Presence

## 4.0.4 (2018-10-29)

- Use [Lerna](https://lernajs.io/) to create the @converse/headless package
- Use ES2015 modules instead of UMD.
- #1252 Correctly reflect the state in bookmark icon title.
- #1257 Prefer 'probably' over 'maybe' when evaluating audio play support.
- #1259 Don't inform of affiliation change after user leaves MUC
- #1261 File upload not working
- #1264 Right Align badges of room occupants
- #1272 Hiding MUC occupants leaves a blank space
- #1278 Replace the default avatar with a SVG version

## 4.0.3 (2018-10-22)

- New translations: Arabic, Basque, Czech, French, German, Hungarian, Japanese, Norwegian Bokmål, Polish, Romanian, Spanish
- Bugfix. Converse continuously publishes an empty OMEMO devicelist for itself
- Bugfix. Handler not triggered when submitting MUC password form 2nd time
- Bugfix. MUC features weren't being refreshed when saving the config form
- Don't show duplicate notification messages
- New config setting [show_images_inline](https://conversejs.org/docs/html/configuration.html#show-images-inline)
- Disable OMEMO when the user has indicated that Converse is running on an untrusted device.
- #537 Render `xmpp:` URI as link
- #1058 Send an inactive chat state notification when the user switches to another tab
- #1062 Collapse multiple join/leave messages into one
- #1063 URLs in the topic / subject are not clickable
- #1140 Add support for destroyed chatrooms
- #1169 Non-joined participants display an unwanted status message
- #1185 Added Contact still shown as pending
- #1190 MUC Participants column disappears in certain viewport widths
- #1193 OMEMO messages without a `<body>` fallback are ignored
- #1199 Can't get back from to login screen from registration screen
- #1204 Link encoding issue
- #1209 Bring color codes of users' status in line with other clients
- #1214 Setting `allow_contact_requests` to `false` has no effect
- #1221 Avoid creating a headlines box if we don't have anything to show inside it
- #1222 Adding a bookmark should prefill the room name
- #1228 Converse automatically visits links (to try and determine whether they're images to show inline)

## 4.0.2 (2018-10-02)

- M4A and WEBM files, when sent as XEP-0066 Out of Band Data, are now playable directly in chat
- Updated French and Spanish translations
- Two new languages supported, [Hindi](https://hosted.weblate.org/languages/hi/conversejs/) and [Romanian](https://hosted.weblate.org/languages/ro/conversejs/)
- #1176 Add config setting [send_chat_state_notifications](https://conversejs.org/docs/html/configuration.html#send-chat-state-notifications)
- #1187 UTF-8 characters have the wrong encoding when using OMEMO
- #1189 Video playback failure
- #1220 Converse not working in Edge
- #1225 User profile sometimes not displayed when libsignal-protocol.js is used
- #1227 Login form does not work in Epiphany

## 4.0.1 (2018-09-19)

- Use https://compliance.conversations.im instead of dead link tot st https://xmpp.net
- New config  setting [auto_register_muc_nickname](https://conversejs.org/docs/html/configuration.html#auto-register-muc-nickname)
- New config setting [enable_muc_push](https://conversejs.org/docs/html/configuration.html#enable-muc-push)
- #1182 MUC occupants without nick or JID created
- #1184 Notification error when message has no body
- #1201 Emoji picker appears when pressing enter

## 4.0.0 (2018-09-07)

## New Features

- #161 XEP-0363: HTTP File Upload
- #194 Include entity capabilities in outgoing presence stanzas
- #337 API call to update a VCard
- #421 XEP-0308: Last Message Correction
- #497 XEP-0384: OMEMO encrypted messaging
- #968 Use nickname from VCard when joining a room
- #986 Affiliation changes aren't displayed in the chat
- #1081 Allow for shift-enter to insert newlines
- #1091 There's now only one CSS file for all view modes.
- #1094 Show room members who aren't currently online
- #1106 Support for Roster Versioning
- #1137 Autocompletion and support for [XEP-0372 References](https://xmpp.org/extensions/xep-0372.html), specifically section "3.2 Mentions".
- It's now also possible to edit your VCard via the UI
- Automatically grow/shrink input as text is entered/removed
- MP4 and MP3 files when sent as XEP-0066 Out of Band Data, are now playable directly in chat
- Support for rendering URLs sent according to XEP-0066 Out of Band Data.
- Geo-URIs (e.g. from Conversations) are now replaced by links to openstreetmap (works in reverse also)
- Add a checkbox to indicate whether a trusted device is being used or not.
  If the device is not trusted, sessionStorage is used and all user data is deleted from the browser cache upon logout.
  If the device is trusted, localStorage is used and user data is cached indefinitely.
- Initial support for [XEP-0357 Push Notifications](https://xmpp.org/extensions/xep-0357.html), specifically registering an "App Server".
- Add support for logging in via OAuth (see the [oauth_providers](https://conversejs.org/docs/html/configuration.html#oauth-providers) setting)

### Bugfixes

- Spoiler messages didn't include the message author's name.
- Documentation includes utf-8 charset to make minfied versions compatible across platforms. #1017
- #1026 Typing in MUC shows "Typing from another device"
- #1039 Multi-option data form elements not shown and saved correctly
- #1143 Able to send blank message

### API changes

- `_converse.api.vcard.get` now also accepts a `Backbone.Model` instance and
  has an additional `force` parameter to force fetching the vcard even if it
  has already been fetched.
- New API method `_converse.api.vcard.update`.
- The `contactStatusChanged` event has been renamed to `contactPresenceChanged`
  and a event `presenceChanged` is now also triggered on the contact.
- `_converse.api.chats.open` and `_converse.api.rooms.open` now returns a
  `Presence` which resolves with the `Backbone.Model` representing the chat
  object.

## UI changes

- #956 Conversation pane should show my own identity in pane header
- The UI is now based on Bootstrap4 and Flexbox is used extensively.
- Fontawesome 5 is used for icons.
- User Avatars are now shown in chat messages.

## Configuration changes

- Removed the `storage` configuration setting, use [trusted](https://conversejs.org/docs/html/configuration.html#trusted) instead.
- Removed the `use_vcards` configuration setting, instead VCards are always used.
- Removed the `xhr_custom_status` and `xhr_custom_status_url` configuration
  settings. If you relied on these settings, you can instead listen for the
  [statusMessageChanged](https://conversejs.org/docs/html/events.html#contactstatusmessagechanged)
  event and make the XMLHttpRequest yourself.
- Removed  `xhr_user_search` in favor of only accepting `xhr_user_search_url` as configuration option.
- `xhr_user_search_url` has to include the `?` character now in favor of more flexibility. See example in the documentation.
- The data returned from the `xhr_user_search_url` must now include the user's
  `jid` instead of just an `id`.
- New configuration settings [nickname](https://conversejs.org/docs/html/configuration.html#nickname)
  and [auto_join_private_chats](https://conversejs.org/docs/html/configuration.html#auto-join-private-chats).

## Architectural changes

- Extracted the views from `converse-muc.js` into `converse-muc-views.js` and
  where appropriate moved methods from the views into the models/collections.
  This makes MUC possible in headless mode.
- Created a new core plugin `converse-roster.js` which contains the models for
  roster-related data. Previously this code was in `converse-core.js`.
- VCards are now stored separately from chats and roster contacts.

## Other

- Support for OTR (off-the-record) encryption has been dropped.

## 3.3.4 (2018-03-05)

- Don't show bookmark toggles when PEP bookmarking not supported by the XMPP server.
- Emojis are now sent in unicode instead of short names (also in MUCs)

### Bugfixes

- Server field in `Rooms` tab showed MUC supporting clients instead of only components.
- Avatars weren't being shown.
- Bookmarks list and open rooms list weren't recreated after logging in for a 2nd time (without reloading the browser).
- #1022 Status message not sent out on subsequent presences
- #1024 null reference on MUC Invite
- #1025 OTR lock icon disappears
- #1027 `new Event` not supported in IE11
- #1028 Avoid `eval` (crept in via `_.template` from lodash).

### Translation changes

- New locale: Bulgarian
- Updated German, Russian, Chinese (traditional), Norwegian Bokmål and French translations.

## 3.3.3 (2018-02-14)

### Bugfixes
- Attribute error when empty IQ stanza is returned for vCard query
- In fullscreen view, sometimes a background MUC would come into the foreground
  when a new message appears inside it.

### Security fixes

- CVE-2018-6591: Don't allow PEP bookmarks if `pubsub#publish-options` is not advertised by the server.

    In previous versions of converse.js, bookmarks sent to servers that don't
    support `pubsub#publish-options` were visible to all your contacts, even
    though they should be kept private. This is due to those servers simply
    ignoring the `pubsub#publish-options` directive and converse.js not checking
    first whether `pubsub#publish-options` is supported before setting bookmarks
    via PEP.

    More info here: https://gultsch.de/converse_bookmarks.html

### New features
- XEP-0382 Spoiler Messages (currently only for private chats)
- Listen for new room bookmarks pushed from the user's PEP service.
- Simplified the [embedded](https://conversejs.org/demo/embedded.html) usecase.
    - No need to manually blacklist or whitelist any plugins.
    - Relies on the [view_mode](https://conversejs.org/docs/html/configuration.html#view-mode) being set to `'embedded'`.
    - The main `converse.js` build can be used for the embedded usecase.
    - Maintain MUC session upon page reload

### API changes
- New API method `_converse.api.disco.getIdentity` to check whether a JID has a given identity.

### Configuration settings
- `auto_reconnect` is now set to `true` by default.
- New configuration setting [allow_public_bookmarks](https://conversejs.org/docs/html/configuration.html#allow-public-bookmarks)
- New configuration setting [root](https://conversejs.org/docs/html/configuration.html#root)
- The [view_mode](https://conversejs.org/docs/html/configuration.html#view-mode) setting now has a new possible value: `embedded`

### Translation updates
- Chinese (Traditional), French, German, Portuguese (Brazil), Russian, Ukrainian

## 3.3.2 (2018-01-29)

### Bugfixes

- Various fixes for IE11.
- Could not register on Ejabberd 18. `"Missing attribute 'id' in tag qualified by namespace 'jabber:client'"`
- #878 Ending slash in link not recognized
- #921 FATAL error when `visible_toolbar_buttons.emoji = false`
- #959 Add padding for the iPhone X (to the mobile CSS).
- #993 `moment.format` is not a function error when sending a message.
- #994 TypeError when using the `user.login` API.
- #995 `ChildNode.replaceWith` is not available in Internet Explorer or Safari. Use `Node.replaceChild` instead.
- #999 MUC Chat Send button causes page reload
- #1000 Scroll to bottom when maximizing a chat room.
- #1003 Handle bare MUC room JIDs

### Translation changes

- Updated Dutch, French, Japanese, Norwegian Bokmål and Ukrainian translations

## 3.3.1 (2018-01-18)

### UI/UX changes
- Add new configuration option
  [show_message_load_animation](https://conversejs.org/docs/html/configuration.html#show-message-load-animation)
  with a default value of `false`. The message load animations (added in 3.3.0)
  cause slowness and performance issues in Firefox, so they're now disabled by default.

### Translation changes
- Updated Spanish and French translations.
- New translation: "Simplified Chinese"
- Rename `zh` language code to `zh_TW` and add Simplified Chinese as `zh_CN`

## 3.3.0 (2018-01-17)

### Bugfixes
- #800 Could not register successfully in ejabberd 17.01
- #949 Don't flash the roster contacts filter (i.e. hide by default)
- #951 Duplicate messages received in an MUC chat room.
- #953 MUC "Features" displayed when exiting configuration
- #967 Rooms list doesn't show when the server doesn't support bookmarks
- Don't require `auto_login` to be `true` when using the API to log in.
- Moment locale wasn't being set to the value passed via the `i18n` option.
- In the chat heading, two avatars sometimes get rendered.
- Refetch the roster from the server after reconnection.
  From the perspective of the XMPP server, this is an entirely new login,
  and therefore as per [RFC-6121](https://tools.ietf.org/html/rfc6121#section-2.1.6)
  the roster SHOULD be queried, making the client an "interested resource".
  Otherwise connected contacts might not get your presence updates.
- The way the archive ID of a MAM message is specified, has changed.
  See https://xmpp.org/extensions/xep-0313.html#archives_id
- Fixed error building DOM toggle_chats.html span.unread-message-count class attribute
- Bugfix. In a MUC the `/help` command didn't render properly.
- The `/voice` MUC command didn't set the right role in order to grant voice again.

### New Features
- Emojis are now sent in unicode instead of short names
- #314 Add support for opening chat rooms with a URL fragment such as `#converse/room?jid=room@domain`
  and private chats with a URL fragment such as `#converse/chat?jid=user@domain`
- #828 Add routing for the `#converse/login` and `#converse/register` URL
  fragments, which will render the registration and login forms respectively.
- New configuration setting [view_mode](https://conversejs.org/docs/html/configuration.html#view-mode)
  This removes the need for separate `inverse.js` and `converse-mobile.js`
  builds. Instead the `converse.js` build is now used with `view_mode` set to
  `fullscreen` and `mobile` respectively.
- Fetch VCard when starting a chat with someone not in the user's roster.
- Show status messages in an MUC room when a user's role changes.
- In MUC chat rooms, collapse multiple, consecutive join/leave messages.
- Performance improvements for rendering private chats, rooms and the contacts roster.
- MUC Leave/Join messages now also show a new day indicator if applicable.

### API changes
- New API method `_converse.disco.supports` to check whether a certain
  service discovery feature is supported by an entity.
- New API method `_converse.api.vcard.get` which fetches the VCard for a
  particular JID.

### Configuration changes
- `hide_open_bookmarks` is now by default `true`.

### UX/UI changes
- #984 Improve loading of archived messages via "infinite scroll"
- Use CSS3 fade transitions to render various elements.
- Remove `Login` and `Registration` tabs and consolidate into one panel.
- Show validation error messages on the login form.
- Don't hang indefinitely and provide nicer error messages when a connection
  can't be established.
- Consolidate error and validation reporting on the registration form.
- Don't close the emojis panel after inserting an emoji.
- Focus the message textarea when the emojis panel is opened or closed.
- MUC chatroom occupants are now sorted alphabetically and according to their roles.

### Technical changes
- Converse.js now includes a [Virtual DOM](https://github.com/snabbdom/snabbdom)
  via [backbone.vdomview](https://github.com/jcbrand/backbone.vdomview) and uses
  it to render various views.
- Converse.js no longer includes all the translations in its build. Instead,
  only the currently relevant translation is requested. This results in a much
  smaller filesize but means that the translations you want to provide need to
  be available. See the [locales_url](https://conversejs.org/docs/html/configuration.html#locales-url)
  configuration setting for more info.
- The translation machinery has now been moved to a separate module in `src/i18n.js`.
- jQuery has been completely removed as a dependency (still used in tests though).

## 3.2.1 (2017-08-29)

### Bugfixes
- Various IE11 fixes.
- #907 Unnecessary login validation error when `default_domain` or `locked_domain` are set.
- #908 Login form for inVerse is only 200px when `allow_registration` is set to `false`.
- #909 Translations written as template literals [aren't parsed properly by xgettext](https://savannah.gnu.org/bugs/?50920).
- #911 Use `getDefaultNickName` consistently to allow better overrides via plugins.
- #912 `maximize` method in `converse-minimize` fails if the `controlbox` is not there.

## 3.2.0 (2017-08-09)

### New Plugins
- New plugin `converse-disco` which replaces the original support for
  [XEP-0030](https://xmpp.org/extensions/xep-0030.html) and which has been
  refactored to allow features for multiple entities to be stored.

### New features and improvements
- Add support for Emojis (either native, or via <a href="https://www.emojione.com/">Emojione</a>).
- Add JID validation to the contact add form, the occupant invite form and the login form.
- #896 Consistently use `XMPP username` in user-facing text (instead of JID, Jabber ID etc.).

### New configuration settings
* The `visible_toolbar_buttons.emoticons` configuration option is now changed to `visible_toolbar_buttons.emoji`.
* [use_emojione](https://conversejs.org/docs/html/configuration.html#use-emojione)
  is used to determine whether Emojione should be used to render emojis,
  otherwise rendering falls back to native browser or OS support.
* [emojione_image_path](https://conversejs.org/docs/html/configuration.html#emojione-image-path)
  is used to specify from where Emojione will load images for rendering emojis.

### New events
* ['discoInitialized'](https://conversejs.org/docs/html/development.html#discoInitialized)
* ['afterMessagesFetched'](https://conversejs.org/docs/html/development.html#afterMessagesFetched)

### Code changes
- Removed jQuery from `converse-core`, `converse-vcard` and `converse-roomslist`.
- Remove `jquery.easing` from the full build. Was only being used by the
  [conversejs.org](https://conversejs.org) website, which has been updated to not rely on it.
- All promises are now native (or polyfilled) ES2015 Promises instead of jQuery's Deferred.
- #866 Add babel in order to support ES2015 syntax

#### Bugfixes:
- The domain was queried for MAM:2 support, instead of the JID.
- Roster filter is not shown when all groups are collapsed.
- When filtering, contacts in closed groups appear.
- Room name wasn't being updated after changing it in the configuration form.
- Server disco features were "forgotten" after logging out and then logging in again.
- Don't show duplicate sent groupchat messages in Slack chat rooms.
- Bookmark icon shown in the open rooms list when `allow_bookmarks` is to `false`.
- It wasn't possible to add or remove bookmarks via the "Open Rooms" list.
- #879 Text in links are converted to smileys leading to non-clickable links.
- #899: Only touch `stamp-npm` if `npm install` was successful
- #902 `make build` dependends on non-existing files

## 3.1.1 (2017-07-12)

- Use a patched version of [awesomplete](https://github.com/LeaVerou/awesomplete)
  which doesn't render suggestions as HTML (possible XSS attack vector). [jcbrand]

More info here: https://github.com/LeaVerou/awesomplete/pull/17082

## 3.1.0 (2017-07-05)

### API changes
- Deprecate the `updateSettings` method in favour of
  `_converse.settings.update`. [jcbrand]
- Add a new API method `_converse.promises.add` for exposing promises to be
  used with `_converse.waitUntil`. [jcbrand]
- The `message` event now returns a data object with `stanza` and
  `chatbox` attributes, instead of just the stanza. [jcbrand]

### New Plugins
- New non-core plugin `converse-singleton` which ensures that no more than
  one chat is visible at any given time. Used in the mobile build:
  `converse-mobile.js` and makes the unread messages counter possible there.
  [jcbrand]
- New non-core plugin `converse-roomslist`, which shows a list of open rooms
  in the `Rooms` tab of the control box. [jcbrand]

### New configuration settings
- New setting for `converse-bookmarks`:
  [hide_open_bookmarks](https://conversejs.org/docs/html/configuration.html#hide-open-bookmarks)
  It is meant to be set to `true` when using `converse-roomslist` so that open
  rooms aren't listed twice (in the rooms list and the bookmarks list).
  [jcbrand]

### Github tickets resolved
- #567 Unreaded message count reset on page load [novokrest]
- #575 Logging out from converse.js doesn't clear the connection status from the
  sessionStorage [jcbrand]
- #591 Unread message counter is reset when the chatbox is closed [novokrest]
- #754 Show unread messages next to roster contacts. [jcbrand]
- #864 Remove all inline CSS to comply with strict Content-Security-Policy headers [mathiasertl]
- #873 Inconsistent unread messages count updating [novokrest]
- #887 Make embedded images clickabe [jcbrand]
- #890 Message carbons not sent out after reconnection [jcbrand]
- #894 Room affiliation lost when connection jid and room presence jid are of different case [Rayzen]

### Miscellaneous

- Support for [XMPP-0313 Message Archive Management](https://xmpp.org/extensions/xep-0313.html)
  has been upgraded to version 2. [jcbrand]
- Show unread messages for minimized chats. [jcbrand]
- Render nickname form when entering a room via invitation. [jcbrand]

## 3.0.2 (2017-04-23)

*Dependency updates*:
- Jasmine 2.5.3
- Phantomjs 2.1.14
- moment 2.18.1
- sinon 2.1.0
- eslint 3.19.0

- Don't rerender the text input when filtering contacts. [jcbrand]
- Show the MUC server in a bookmarked room's info view (in the bookmarks list). [jcbrand]
- Enable creation of `dist/converse-muc-embedded.js` build file for the
  embedded MUC room demo. [jcbrand]
- Use `noConflict` to avoid polluting globale namespace with lodash and Backbone. [jcbrand]
- Bugfix: MUC user's nickname wasn't being shown in HTML5 notification messages. [jcbrand]
- Bugfix: OTR meta-messages were being shown in HTML5 notifications. [jcbrand]
- CSS fix: Icon lock wasn't showing. [jcbrand]
- #626 Open chat minimised [novokrest]
- #842 Persistent muc room creation not working [jcbrand]
- #848 OTR doesn't start when `cache_otr_key` is set to `true`. [jcbrand]
- #849 `TypeError: _converse.i18n.locale_data is undefined` when reconnecting. [jcbrand]
- #850 Roster not loading when group names are numbers. [jcbrand]

## 3.0.1 (2017-04-04)

- Bugfix. Endless spinner when trying to log in after rendering the registration form. [jcbrand]
- #585 Duplicate contact created due to JID case sensivity [saganshul]
- #628 Fixes the bug in displaying chat status during private chat. [saganshul]
- #628 Changes the message displayed while typing from a different resource of the same user. [smitbose]
- #675 Time format made configurable.
   See [time_format](https://conversejs.org/docs/html/configuration.html#time-format)
   [smitbose]
- #682 Add "Send" button to input box in chat dialog window.
   See [show_send_button](https://conversejs.org/docs/html/configuration.html#show-send-button)
   [saganshul]
- #704 Automatic fetching of registration form when
   [registration_domain](https://conversejs.org/docs/html/configuration.html#registration-domain)
   is set. [smitbose]
- #806 The `_converse.listen` API event listeners aren't triggered. [jcbrand]
- #807 Error: Plugin "converse-dragresize" tried to override HeadlinesBoxView but it's not found. [jcbrand]
- #811 jQuery wasn't being closured in builds. [jcbrand]
- #814 Images from URLs with query strings aren't being rendered. [novokrest]
- #820 Inconsistency in displaying room features. [jcbrand]

## 3.0.0 (2017-03-05)

- **Breaking changes**:
    * Plugins must now be whitelisted.
      See the [whitelisted_plugins](https://conversejs.org/docs/html/configuration.html#whitelisted-plugins) setting.
    * Callbacks for `converse.on` now no longer receive an event object as first parameter.
    * The API has been split into public and private parts.
      The private API methods are now only available to plugins.
      For more info, read [developer API](https://conversejs.org/docs/html/developer_api.html)
      and the [plugin_development](https://conversejs.org/docs/html/plugin_development.html)
      documentation.
    * To prevent confusion the private, closured object, only
      available to plugins, has been renamed from `converse` to `_converse`.
      The public API is accessible via a global `converse` object.
    * The `keepalive` and `roster_groups` options are now set to `true` by default.
    * Templates are no longer stored as attributes on the `_converse` object.
      If you need a particular template, use `require` to load it.

- Bugfix. After bookmarking a room for which a nickname is required, return to
  the nickname form. [jcbrand]
- Show the chat states of room occupants. [jcbrand]
- The no-jQuery build has been renamed from `converse.nojquery.js` to
  `converse-no-jquery.js` to fit the convention used for other build names.
  [jcbrand]
- 50 is the new default [archived_messages_page_size](https://conversejs.org/docs/html/configuration.html#archived-messages-page-size)
  [jcbrand]
- Better support for delayed delivery of presence stanzas (XEP-0203). [jcbrand]
- The chat room `description` is now shown in the heading, not the `subject`.
  [jcbrand]
- Chat room features are shown in the sidebar. [jcbrand]
- Hide the chat room invite widget if the room is not open or if the room is members-only
  and the user is not the owner. [jcbrand]
- Created a new non-core plugin `converse-muc-embedded` which embeds a single
  chat room into a page. An example can be found at https://conversejs.org/demo/embedded.html
  [jcbrand]
- Use lodash instead of underscore.js [jcbrand]
- Case insensitive matching of moderation commands. [jcbrand]
- Add `/subject` as alias to `/topic` [jcbrand]
- `message_carbons`, `play_sounds` and `allow_chat_pending_contacts` now default to `true` [jcbrand]
- Improved roster filter UX. [jcbrand]
- Render the login form again upon authfail. [jcbrand]
- New promises API: [waitUntil](https://conversejs.org/docs/html/developer_api.html#waituntil)
  [jcbrand]
- New configuration setting:
  [show_chatstate_notifications](https://conversejs.org/docs/html/configuration.html#show-chatstate-notifications)
  [jcbrand]
- New configuration setting:
  [whitelisted_plugins](https://conversejs.org/docs/html/configuration.html#whitelisted-plugins)
  [jcbrand]
- New configuration setting:
  [blacklisted_plugins](https://conversejs.org/docs/html/configuration.html#blacklisted-plugins)
  [jcbrand]
- The API now no longer returns wrapped chatboxes (or rooms) but instead a
  Backbone.View object. This means the API of the returned object has changed.
  You're still able to do everything from before but now also much more.
  [jcbrand]
- Allow JIDs not on the roster to be invited to a chat room. [jcbrand]
- Bugfix. `TypeError: this.sendConfiguration(...).then is not a function` when
  an instant room is created. [jcbrand]
- Ensure consistent behavior from `show_controlbox_by_default` [jcbrand]
- #365 Show join/leave messages for chat rooms.
  New configuration setting:
  [muc_show_join_leave](https://conversejs.org/docs/html/configuration.html#muc-show-join-leave)
- #366 Show the chat room occupant's JID in the tooltip (if you're allowed to see it). [jcbrand]
- #610, #785 Add presence priority handling [w3host, jcbrand]
- #620 `auto_away` shouldn't change the user's status if it's set to `dnd`. [jcbrand]
- #694 The `notification_option` wasn't being used consistently. [jcbrand]
- #745 New config option [priority](https://conversejs.org/docs/html/configuration.html#priority) [jcbrand]
- #770 Allow setting contact attrs on chats.open [Ape]
- #790 MAM retrieval broken [jcbrand]

## 2.0.6 (2017-02-13)
- Escape user-generated input to prevent JS-injection attacks. (Thanks to SamWhited) [jcbrand]
- #486 Honor existing mam user configuration [throwaway42]
- #749 /me will show your contact's name in the sent field [jcbrand]
- #774 Browser language (fr-fr or fr) is not detected by default [jcbrand]
- #775 Anonymous login form is a text field instead of a push button [jcbrand]

## 2.0.5 (2017-02-01)
- #743, #751, #753 Update to Strophe 1.2.12. SASL-EXTERNAL now has reduced priority, so it won't
  be prioritized above other auth mechanisms. [jcbrand]
- #755: create composer.json to add this project in packagist.org [fabiomontefuscolo]
- #758: Bugfix. Render all resize drag handles for ChatRoomView. [LeoYReyes]
- #762 Allow chatting with users not in your roster. [Ape, jcbrand]
- Bugfix. Cancel button shown while registration form is being fetched wasn't working
  properly. [jcbrand]
- Bugfix. Login form wasn't rendered after logging out (when `auto_reconnect` is `true`). [jcbrand]
- Bugfix. Properly disconnect upon "host-unknown" error. [jcbrand]
- Bugfix. Minimized chats weren't removed when logging out. [jcbrand]
- Security fix: Prevent message forging via carbons. (Thanks to ge0rg) [jcbrand]

## 2.0.4 (2016-12-13)
- #737: Bugfix. Translations weren't being applied. [jcbrand]
- Fetch room info and store it on the room model.
  For context, see: https://xmpp.org/extensions/xep-0045.html#disco-roominfo [jcbrand]
- Bugfix. Switching from bookmarks form to config form shows only the spinner. [jcbrand]
- Bugfix. Other room occupants sometimes not shown when reloading the page. [jcbrand]
- Bugfix. Due to changes in `converse-core` the controlbox wasn't aware anymore of
  disconnection or reconnection events. [jcbrand]
- Optimize fetching of MAM messages (in some cases happened on each page load). [jcbrand]
- Fix empty controlbox toggle after disconnect. [jcbrand]
- When inviting someone to a members-only room, first add them to the member
  list. [jcbrand]
- New configuration setting [muc_disable_moderator_commands](https://conversejs.org/docs/html/configuration.html#muc-disable-moderator-commands) [jcbrand]

## 2.0.3 (2016-11-30)
- #735 Room configuration button not visible. [jcbrand]
- CSS fix for fadeIn animation. [jcbrand]

## 2.0.2 (2016-11-30)
- #721 keepalive not working with anonymous authentication [jcbrand]
- #723 Bugfix: Arrays in configuration settings were ignored. [jcbrand]
- #734 Bugfix. `converse.rooms.open` ignored the `muc_nickname_from_jid` setting. [jcbrand]
- Enable new rooms to be configured automatically, with a default config, via `rooms.open`.
  For details, refer to the [relevant documentation](https://conversejs.org/docs/html/developer_api.html#the-rooms-grouping) [jcbrand]
- Bugfix: Chatboxes aren't closed when logging out. [jcbrand]
- Bugfix: Trying to save data on the `ControlBox` model before `ChatBoxes`
  collection has its `browserStorage` configured.
  Causes `Error: A "url" property or function must be specified`. [jcbrand]
- Don't open the controlbox on contact requests. [jcbrand]
- Bugfix: Reconnection fails when original connection was never established. [jcbrand]
- If a `credentials_url` is provided, then keep on attempting to reconnect when connection is down.  [jcbrand]
- Remove (undocumented) `callback` config parameter for `converse.initialize`.
  Instead, `converse.initialize` returns a promise which will resolve once
  initialization is complete. [jcbrand]
- New event ['reconnecting'](https://conversejs.org/docs/html/development.html#reconnecting) [jcbrand]
- New configuration setting [allow_bookmarks](https://conversejs.org/docs/html/configuration.html#allow-bookmarks) [jcbrand]
- The `rooms.open` API method will no longer maximize rooms that are minimized (unless `maximize: true` is passed in). [jcbrand]

## 2.0.1 (2016-11-07)
- #203 New configuration setting [muc_domain](https://conversejs.org/docs/html/configuration.html#muc-domain) [jcbrand]
- #705 White content after submitting password on chat rooms [jcbrand]
- #712 Controlbox clicks stop responding after auto-reconnect [jcbrand]
- Removed shared state between tests. All tests are now isolated. [jcbrand]
- Allow the context (i.e. `this` value) to be passed in when registering event
  listeners with `converse.listen.on` and `converse.listen.once`. [jcbrand]
- New event ['rosterContactsFetched'](https://conversejs.org/docs/html/development.html#rosterContactsFetched) [jcbrand]
- New event ['rosterGroupsFetched'](https://conversejs.org/docs/html/development.html#rosterGroupsFetched) [jcbrand]
- HTML templates are now loaded in the respective modules/plugins. [jcbrand]
- Start improving Content-Security-Policy compatibility by removing inline CSS. [mathiasertl]
- Add support for XEP-0048, chat room bookmarks [jcbrand]
- New configuration setting [connection_options](https://conversejs.org/docs/html/configuration.html#connection-options) [jcbrand]

## 2.0.0 (2016-09-16)
- #656 Online users count not shown initially [amanzur]
- #674 Polish translation updated [ser]
- Backwards incompatible change: the `_super` attribute in plugins is now named `__super__`. [jcbrand]
- Continuously attempt to resurrect dead connections when `auto_reconnect` is `true`. [jcbrand]
- Update the 'rooms' API to allow user to pass in room attributes. [jcbrand]
- New configuration setting [message_storage](https://conversejs.org/docs/html/configuration.html#message-storage) [jcbrand]
- Hardcode the storage for roster contacts and chat room occupants to `sessionStorage`. [jcbrand]
- Fixed wrong chat state value, should be `chat`, not `chatty`.
  See [RFC 3921](https://xmpp.org/rfcs/rfc3921.html#rfc.section.2.1.2.2). [jcbrand]
- Adds support for SASL-EXTERNAL. [jcbrand]

## 1.0.6 (2016-08-12)
- #632 Offline and Logout states do not properly update once users start
  chatting. [chrisuehlinger, jcband]
- #674 Polish translation updated to the current master. [ser]
- #677 Chatbox does not open after close. [jcbrand]
- The behavior of `converse.chats.get` has changed. If the chat box is not
  already open, then `undefined` will be returned. [jcbrand]
- Typing (i.e. chat state) notifications are now also sent out from MUC rooms. [jcbrand]
- `ChatRoomView.onChatRoomMessageSubmitted` has been renamed to
  `onMessageSubmitted`, to make it the same as the method on `ChatBoxView`. [jcbrand]
- New configuration setting [muc_nickname_from_jid](https://conversejs.org/docs/html/configuration.html#muc-nickname-from-jid) [jcbrand]
- New configuration setting [muc_instant_rooms](https://conversejs.org/docs/html/configuration.html#muc-instant-rooms) [jcbrand]

## 1.0.5 (2016-07-28)
- In case of nickname conflict when joining a room, allow the user to choose a new one.
  [jcbrand]
- Check whether the user has a reserved nickname before entering a room, and if so,
  use it. [jcbrand]
- Mention someone in your chat room message by clicking on their name in the occupants
  list. [jcbrand]
- #645 When accepting a contact request, the contact didn't appear in the
  pending contacts group. [jcbrand]
- Bugfix: allow multiple MAM queries to be made simultaneously. [jcbrand]

## 1.0.4 (2016-07-26)

- Restrict occupants sidebar to 30% chat room width. [jcbrand]
- Made requesting contacts more visible, by placing them at the top of the roster. [jcbrand]
- `insertIntoPage` method of `ChatBoxView` has been renamed to `insertIntoDOM`,
  to make it the same as the method of `ChatRoomView`. [jcbrand]
- Render error messages received from the server (for undelivered chat messages). [jcbrand]
- Don't hide requesting contacts when filtering by chat state. [jcbrand]
- When logging in anonymously, the server JID can now be passed in via `converse.initialize`
  or via `converse.user.login`. [jcbrand]

## 1.0.3 (2016-06-20)

- Update the plugin architecture to allow plugins to have optional dependencies [jcbrand]
- Bugfix. Login form doesn't render after logging out, when `auto_reconnect = false` [jcbrand]
- Also indicate new day for the first day's messages. [jcbrand]
- Chat bot messages don't appear when they have the same ids as their commands. [jcbrand]
- Updated onDisconnected method to fire disconnected event even if `auto_reconnect = false`. [kamranzafar]
- Bugfix: MAM messages weren't being fetched oldest first. [jcbrand]
- Add processing hints to chat state notifications [jcbrand]
- Don't use sound and desktop notifications for OTR messages (when setting up the session) [jcbrand]
- New config option [default_state](https://conversejs.org/docs/html/configuration.html#default_state) [jcbrand]
- New API method `converse.rooms.close()` [jcbrand]
- New configuration setting [allow_muc_invites](https://conversejs.org/docs/html/configuration.html#allow-muc-invites) [jcbrand]
- Add new event [pluginsInitialized](https://conversejs.org/docs/html/development.html#pluginsInitialized) [jcbrand]
- #553 Add processing hints to OTR messages [jcbrand]
- #650 Don't ignore incoming messages with same JID as current user (might be MAM archived) [jcbrand]
- #656 online users count in minimized chat window on initialization corrected [amanzur]

## 1.0.2 (2016-05-24)

- Bugfix. Bind `sendPresence` to the right context. Bug that slipped in during
  the release of `1.0.1`. [jcbrand]

## 1.0.1 (2016-05-24)

- Bugfix. Roster filter sometimes gets hidden when it shouldn't. [jcbrand]
- Chat boxes weren't being initialized due to typo. [jcbrand]
- Flush request queue just after connection. Solves a problem with PubSub and
  Prosody, whereby BOSH HTTP responses weren't being received. [jcbrand]

## 1.0.0 (2016-05-03)

- Add catalan language [JoseMariaRubioMoral]
- Split converse.js up into different plugin modules. [jcbrand]
- Better Sass/CSS for responsive/mobile views. New mobile-only build. [jcbrand]
- Roster contacts can now be filtered by chat state and roster filters are
  remembered across page loads. [jcbrand]
- Add support for messages with type `headline`, often used for notifications
  from the server. [jcbrand]
- Add stanza-specific event listener `converse.listen.stanza`.
  As a result `converse.listen.on('message');` has been deprecated, use
  `converse.stanza.on('message');` instead. [jcbrand]
- Emit an event `chatBoxInitialized` once a chat box's initialize method has been called. [jcbrand]
- Emit an event `statusInitialized` once the user's own status has been initialized upon startup. [jcbrand]
- New config option [chatstate_notification_blacklist](https://conversejs.org/docs/html/configuration.html#chatstate-notification-blacklist) [jcbrand]
- New config option [sticky_controlbox](https://conversejs.org/docs/html/configuration.html#sticky-controlbox) [jcbrand]
- New config option [credentials_url](https://conversejs.org/docs/html/configuration.html#credentials-url) [jcbrand]
- Don't play sound notifications for OTR messages which are setting up an
  encrypted session. [jcbrand]
- Bugfix: RID, SID and JID tokens ignored when `keepalive` set to `true`. [jcbrand]
- Removed the `account.logout` API, instead use `user.logout`. [jcbrand]
- Use `rel=noopener` with links that contain `target=_blank` to prevent potential
  phishing attacks. [More info here](https://mathiasbynens.github.io/rel-noopener/)
  [jcbrand]
- #156 Add the option `auto_join_rooms` which allows you to automatically
  connect to certain rooms once logged in. [jcbrand]
- #261 `show_controlbox_by_default` config not working [diditopher]
- #443 HTML5 notifications of received messages [jcbrand]
- #534 Updated Russian translation [badfiles]
- #566 Do not steal the focus when the chatbox opens automatically [rlanvin]
- #573 xgettext build error: `'javascript' unknown` [jcbrand]
- #577 New config variable [message_archiving_timeout](https://conversejs.org/docs/html/configuration.html#message-archiving-timeout) [jcbrand]
- #587 Fix issue when logging out with `auto_logout=true` [davec82]
- #589 Save scroll position on minimize and restore it on maximize [rlanvin]
- #592 Add random resource for `auto_login`, add method generateResource to
  generate random resource [davec82]
- #598 Add option `synchronize_availability` [davec82]
- #600 Fix change xmpp status also on icon-status click [davec82]
- #616 converse-otr should depend on converse-minimize  [jcbrand]
- #609 Remove split of fullname [lixmal]

## 0.10.1 (2016-02-06)

- #352 When the user has manually scrolled up in a chat window, don't scroll
  down on chat event notifications. [jcbrand]
- #524 Added [auto_join_on_invite](https://conversejs.org/docs/html/configuration.html#auto_join_on_invite)
  parameter for automatically joining chat rooms. [ben]
- #520 Set specific domain. Two new options [default_domain](https://conversejs.org/docs/html/configuration.html#default_domain)
  and [locked_domain](https://conversejs.org/docs/html/configuration.html#locked_domain). [jcbrand]
- #521 Not sending presence when connecting after disconnection. [jcbrand]
- #535 Messages not received when room with mixed-case JID is used. [jcbrand]
- #536 Presence not sent out (in cases where it should) after page refresh. [jcbrand]
- #540 `bind is not a function` error for plugins without `initialize` method. [jcbrand]
- #547 By default the `offline` state is no longer choosable.
  See [include_offline_state](https://conversejs.org/docs/html/configuration.html#include-offline-state) for details. [jcbrand]
- A chat room invite might come from someone not in your roster list. [ben]
- #487 Empty the resources array when the resource is null [rlanvin]
- #534 Updated Russian translation [LaconicTranslator]
- #555 The status restored from sessionStorage is never updated [jcbrand]
- #559 Remove reconnection timer once connected succesfully [m0cs]

## 0.10.0 (2015-11-05)

**Note:**
*This release drops CSS support for IE8 and IE9.*

- #459 Wrong datatype passed to converse.chatboxes.getChatBox. [hobblegobber, jcbrand]
- #493 Roster push fix [jcbrand]
- #403 emit an event `rosterPush` when a roster push happens [teseo]
- #502. Chat room not opened in non_amd version. [rjanbiah]
- #505 Typo caused [object Object] in room info [gromiak]
- #508 "Is typing" doesn't automatically disappear [jcbrand]
- #509 Updated Polish translations [ser]
- #510 MUC room memberlist is being cleared with page reload when keepalive option is set. [jcbrand]
- Add the ability to also drag-resize chat boxes horizontally. [jcbrand]
- Updated Sass files and created a new style. [jcbrand]


## 0.9.6 (2015-10-12)

- Bugfix. Spinner doesn't disappear when scrolling up (when server doesn't support XEP-0313). [jcbrand]
- #462 Fix MUC rooms with names containing special characters not working [1st8]
- #467 Fix outgoing chat messages not having a msgid when being put into sessionStorage [1st8]
- #468 Fix [object Object] being sometimes shown as status [1st8]
- #472 Fix "Cannot read property 'splitOnce' of undefined" when typing /clear in a chat room. [jcbrand]
- #493 Roster wasn't being updated after a Roster push update [teseo, jcbrand]
- #496 Bugfix. Pings weren't being sent out. [teseo, jcbrand]
- #499 Message not received due to non-unique message ids. [jcbrand]

## 0.9.5 (2015-08-24)

- #306 XEP-0313: Message Archive Management [jcbrand]
- #439 auto_login and keepalive not working [jcbrand]
- #440 null added as resource to contact [jcbrand]
- Add new event serviceDiscovered [jcbrand]
- Add a new configuration setting [muc_history_max_stanzas](https://conversejs.org/docs/html/configuration.html#muc-history-max-stanzas>). [jcbrand]

## 0.9.4 (2015-07-04)

- #144 Add Ping functionality and Pong handler [thierrytiti]
- #234, #431 Messages aren't received when the user logs in with a mixed-case JID. [jcbrand]
- #367 API methods for changing chat status (online, busy, away etc.) and status message [jcbrand]
- #389 Allow login panel placeholders and roster item 'Name' translations. [gbonvehi]
- #394 Option to allow chatting with pending contacts [thierrytiti]
- #396 Add automatic Away mode and XEP-0352 support [thierrytiti]
- #400, #410 Allow offline pretty status and placeholder for "Insert a smiley" to be translated [thierrytiti]
- #401 Updated French translation [thierrytiti]
- #404 CSS fix: position and width of the div #conversejs [thierrytiti]
- #407 CSS: Fonts Path: editabable $font-path via sass/variables.scss [thierrytiti]
- #408 MUC: missing toggle call handler and updated documentation about call [thierrytiti]
- #413 Auto-detect user's locale to show date and time in the right format [thierrytiti]
- #415 closeAllChatBoxes is giving ReferenceError when 2 chats are open [nevcos, jcbrand]
- #416 Add icon for XA status [thierrytiti]
- #418 Logging out with `auto_reconnect=true` causes reconnection retries [jcbrand]
- #420 Updated German translation [1st8]
- #427 Converse.js does not subscribe back to a contact not in the roster. [emmanuel-florent]
- Add offline pretty status to enable translation [thierrytiti]
- Bugfix. ClearSessions during unload event would throw an error when not logged in. [gbonvehi]
- Bugfix. Manual login doesn't work when only websocket_url is set and not bosh_service_url. [jcbrand]
- Bugfix. Wrong callback argument mapping in XmppStatus initialize: fullname is null [thierrytiti]
- CSS fix: room-info bug on hover after room description loaded [thierrytiti]
- CSS: Fonts Path: editabable $font-path via sass/variables.scss [thierrytiti]
- Chat boxes returned by the API now have an `is_chatroom` attribute [jcbrand]
- Decouple automatic away and XEP-0352 support. [jcbrand]
- Don't carbon copy OTR messages. [jcbrand]
- I18N: Autodetection of User Locale if no i18n setting is set. [thierrytiti]
- Refactored in order to remove the strophe.roster.js dependency. [jcbrand]
- Refactored the plugin architecture. Add `overrides` convention for
  automatically overriding converse.js's methods and Backbone views and models. [jcbrand]
- With keepalive, don't send out a presence stanza on each page load [jcbrand]

## 0.9.3 (2015-05-01)

- Add the ability to log in automatically. [jcbrand]
- Remove `type=email` from JID field in login form. Resulting validation error confuses people. [jcbrand]
- Add Ukranian translations [Andriy Kopystyansky]
- #244 Add the ability to log in anonymously. [jcbrand]
- #344 Enable the path to the sound files to be configured [thierrytiti and jcbrand]
- #370 Unable to register a new user to ejabberd 2.1.11. [gbonvehi]
- #372 Some offline users have a visible empty `<dd>` in the roster. [floriancargoet]
- #374 Fix collapsed group visibility on page load. [floriancargoet]
- #378 Expect full JIDs to be returned via XHR user search [thierrytiti]
- #379 Updated French translations [thierrytiti]
- #379 Fix for bower not finding crypto-js-evanvosberg#3.1.2-5 any more. [jcbrand]

## 0.9.2 (2015-04-09)

- Bugfix. Prevent attaching twice during initialization. [jcbrand]
- API method chats.get can now also return chat boxes which haven't been opened yet. [jcbrand]
- Add API method contacts.add. [pzia]
- #356 Fix the plugin extend function. [floriancargoet]
- #357 Fix the known bug where a state notification reopens a chat box. [floriancargoet]
- #358 Bugfix. Chat rooms show the same occupants bug. [floriancargoet]
- #359 Fix a timeout bug in chat state notifications. [floriancargoet]
- #360 Incorrect roster height when `allow_contact_requests=true`. [floriancargoet, jcbrand]
- #362 Add API for retrieving and opening rooms. [pzia]
- #364 Text selection in chat boxes not shown in Firefox. [jcbrand]

## 0.9.1 (2015-03-26)

- Set the JID input field in the login form to `type=email`. [chatme]
- New configuration setting [allow_contact_removal](https://conversejs.org/docs/html/configuration.html#allow-contact-removal) [jcbrand]
- Document that event handlers receive 'event' obj as first arg. [jcbrand]
- Add a test to check that notifications are played in chat rooms. [jcbrand]
- #333 Enable automatic reconnection when `prebind` and `prebind_url` are specified. [jcbrand]
- #339 Require the JID to be specified when using `keepalive` with `prebind`. Also add a logout API method. [jcbrand]
- #349 Indicate visitors in chat rooms. [c143]

## 0.9.0 (2015-03-06)

- #204 Support websocket connections. [jcbrand]
- #252, 253 Add fullname and jid to contact's tooltip in roster. [gbonvehi]
- #292 Better support for XEP-0085 Chat State Notifications. [jcbrand]
- #295 Document "allow_registration". [gbonvehi]
- #304 Added Polish translations. [ser]
- #305 presence/show text in XMPP request isn't allowed by specification. [gbonvehi]
- Add new API method `chats.open` to open chat boxes. [jcbrand]
- Add new API method to set and get configuration settings. [jcbrand]
- Add responsiveness to CSS. We now use Sass preprocessor for generating CSS. [jcbrand]
- Bugfix. Custom status message form doesn't submit/disappear. [jcbrand]
- Calling the API method `contacts.get()` without parameters now returns all contacts. [jcbrand]
- Don't send out the message carbons IQ stanza on each page load. [jcbrand]
- New Makefile.win to build in Windows environments. [gbonvehi]
- Norwegian Bokmål translations. [Andreas Lorentsen]
- Removed deprecated API methods. [jcbrand]
- Strophe.log and Strophe.error now uses converse.log to output messages. [gbonvehi]
- The API method `chats.get` now only returns already opened chat boxes. [jcbrand]
- Updated Afrikaans translations. [jcbrand]
- Add new configuration setting [prebind_url](https://conversejs.org/docs/html/configuration.html#prebind-url) [jcbrand]

## 0.8.6 (2014-12-07)

- Bugfix. Login panel didn't appear under certain conditions. [jcbrand]
- Bugfix. Error when trying to render chat room configuration form. [jcbrand]
- Text on the registration form was not configurable or i18n aware. [jcbrand]
- #285 With prebind the jid, rid and sid settings were ignored. [jcbrand]

## 0.8.5 (2014-12-01)

- #117 JIDs or nicknames not shown in chat rooms. [jcbrand]
- #282 XEP-0077 In-band registration. [jcbrand]

## 0.8.4 (2014-11-15)

**note:**
*Certain API methods have been deprecated in favor of a new API and will be removed in the 0.9.0 release.*

- Bugfix. Error when trying to use prebind and keepalive together. [heban and jcbrand]
- Bugfix. Cannot read property "top" of undefined. [jcbrand]
- Add new event, noResumeableSession, for when keepalive=true and there aren't
  any prebind session tokens. [jcbrand]
- #46 Refactor the API and add new methods. [jcbrand]
- #151 Browser locks/freezes with many roster users. [jcbrand]
- #177 Setting status to offline does nothing. [jcbrand]
- #232 Always get full name from model. [jcbrand]
- #237 Unable to create room when `hide_muc_server` is `true`. [jcbrand]
- #238 Rooms are not shown when `hide_offline_users` is `true`. [jcbrand]
- #251 Non-minified builds for debugging. [jcbrand]
- #260 Sent message carbons are not displayed. [jcbrand]
- #262 Contact requests are not shown if page is reloaded. [jcbrand]
- #264 Remove unnecessary commas for ie8 compatibility. [Deuteu]
- #267 Unread messages counter wrongly gets incremented by chat state notifications. [Deuteu]
- #274 Roster filtering results change with presence changes. [jcbrand]
- #275 Custom status message doesn't reset. [jcbrand]
- #278 Unread messages counter doesn't unbind it's events. [Deuteu]
- #279 Handle more field types for MUC config forms. [gbonvehi]
- #280 New config option, `hide_offline_users` [gbonvehi]

## 0.8.3 (2014-09-22)

- The Javascript build files in the 0.8.2 release weren't updated due to a
  unnoticed build error. [jcbrand]

## 0.8.2 (2014-09-22)

- Converse.js now has the ability to maintain sessions across page loads.
  Previously, the session tokens had to be handled externally and passed in.
  See the [keepalive](https://conversejs.org/docs/html/configuration.html#keepalive) configuration setting. [jcbrand]
- Allow changing of nickname in a chat room via /nick command. [jcbrand]
- Allow a chat room user to be muted or unmuted with the /mute and /voice commands. [jcbrand]
- Add a chat room toolbar button for toggling the list of occupants. [jcbrand]
- Converse.js now responds to XEP-0030: Service Discovery requests. [jcbrand]
- Bugfix. Roster groups all appear offline after page reload (with prebind).
  See http://librelist.com/browser//conversejs/2014/8/26/problem-with-contact-list-everyone-is-offline/ [heban and jcbrand]
- Bugfix concerning trimmed chats. Chats were being trimmed even though there was enough room. [jcbrand]
- #62 Sound notifications will now also play when you are mentioned in a chat room. [jcbrand]
- #212 Bugfix. Groups weren't being show again after the live filter was cleared. [jcbrand]
- #215 (and also #75) XEP-0249: Direct MUC Invitations. [jcbrand]
- #216 Contacts tab empty when using xhr_user_search. [hcderaad and jcbrand]
- #219 New contacts added need page refresh to be accepted and become visible. [hcderaad and jcbrand]
- #220 Non-AMD example page was not working. [xavier83ar and jcbrand]
- #222 Control box state not remembered. [priyadi and jcbrand]
- #223 Provide API to query buddy status. [priyadi and jcbrand]
- #227 Updated Hebrew translations [GreenLunar]

## 0.8.1 (2014-08-23)

- Bugfix: Roster contacts' cache key too vague. [jcbrand]
- Bugfix: Roster contacts weren't properly sorted according to chat status. [jcbrand]
- #63 Support for sound notification when message is received. [jcbrand]
- #212 Provide a live filter of the roster contacts. [jcbrand]

## 0.8.0 (2014-08-04)

**note**:
    1. Converse.js is now relicensed under the [Mozilla Public License](http://www.mozilla.org/MPL/2.0/).
    2. Configuration options for the chat toolbar have changed. Please refer to the [relevant documentation](http://devbox:8890/docs/html/configuration.html#visible-toolbar-buttons).
    3. This release has reduced support for IE8 (some features won't work).
    4. Events have been renamed to remove "on" prefix (sorry for any inconvenience).

- No initial HTML markup is now needed in the document body for converse.js to work. [jcbrand]
- All date handling is now done with moment.js. [jcbrand]
- Add a new toolbar button for clearing chat messages. [jcbrand]
- Chat boxes and rooms can now be resized vertically. [jcbrand]
- Upgraded dependencies to their latest versions. [jcbrand]
- Add new configuration setting [forwarded_messages](https://conversejs.org/docs/html/configuration.html#forwarded-messages).
  Message forwarding was before a default behavior but is now optional (and disabled by default). [jcbrand]
- Newly opened chat boxes always appear immediately left of the controlbox. [jcbrand]
- #71 Chat boxes and rooms can be minimized. [jcbrand]
- #83 Roster contacts can be shown according to their groups. [jcbrand]
    Note: Converse.js can show users under groups if you have assigned them
    already via another client or server configuration. There is not yet a way
    to assign contacts to groups from within converse.js itself.
- #123 Show converse.js in the resource assigned to a user. [jcbrand]
- #130 Fixed bootstrap conflicts. [jcbrand]
- #132 Support for [XEP-0280: Message Carbons](https://xmpp.org/extensions/xep-0280.html).
    Configured via [message_carbons](https://conversejs.org/docs/html/configuration.html#message-carbons) [hejazee]
- #176 Add support for caching in sessionStorage as opposed to localStorage. [jcbrand]
- #180 RID and SID undefined [g8g3]
- #191 No messages history [heban]
- #192 Error: xhr_user_search_url is not defined. [jcbrand]
- #195 Chinese translations. [lancelothuxi]
- #196 [Safari v7.0.5] TypeError: Attempted to assign to readonly property. [g8g3]
- #199 Improved Spanish translations [chilicuil]
- #201 Add zh-locale to fix build task [schoetty]

## 0.7.4 (2014-03-05)

**note:**
*This release contains an important security fix. Thanks to Renaud Dubourguais from [Synacktiv](http://synacktiv.com) for reporting the vulnerability.*

- #125 Bugfix: crypto dependencies loaded in wrong order [jcbrand]
- Bugfix: action messages (i.e. /me) didn't work in OTR mode. [jcbrand]
- Security fix: Ensure that message URLs are properly encoded. [jcbrand]

## 0.7.3 (2014-02-23)

- #93 Add API methods exposing the RID and SID values. Can be disabled. [jcbrand]
- #102 Option to enable OTR by default. [Aupajo]
- #103 Option to display a call button in the chatbox toolbar, to allow third-party libraries to provide a calling feature. [Aupajo]
- #108 Japanese Translations [mako09]
- #111 OTR not working when using converse.js with prebinding. [jseidl, jcbrand]
- #114, #124 Hewbrew Translations [GreenLunar]
- #115 Indonesian Translations [priyadi]

## 0.7.2 (2013-12-18)

**note**
*This release contains an important security fix. Thanks to hejsan for reporting the vulnerability.*

- #48 Add event emitter support and emit events. [jcbrand]
- #97 Wrong number of online contacts shown with config option `show_only_online_users`. [jcbrand]
- #100 Make the fetching of vCards optional (enabled by default). [jcbrand]
- Sanitize message text to avoid Javascript injection attacks.  [jcbrand]

## 0.7.1 (2013-11-17)

- Don't load OTR crypto if the browser doesn't have a CSRNG [jcbrand]
- Don't break when crypto libraries aren't defined. [jcbrand]
- Check if canvas is supported before trying to render the user avatar [jcbrand]
- Use newest strophe.muc plugin. Fixes #85 [jcbrand]

**note:**
If you are using the development libraries, you'll need to run ``bower update``
to fetch the newest strophe.muc.plugin (for bugfix of #85).

This release contains 3 different builds:
- converse.min.js
- converse-no-otr.min.js (Without OTR encryption)
- converse-no-locales-no-otr.min.js (Without OTR encryption or any translations)

## 0.7.0 (2013-11-13)

### Important:

This release includes support for [Off-the-record encryption](https://otr.cypherpunks.ca).
For this to work, your browser needs a CSPRNG (Cryptographically secure pseudorandom number generator).

Internet Explorer of all versions doesn't have one at all, neither does older versions of Firefox.

If you need to support older browsers, please download the latest release from the 0.6 bran

#### Features:

- Add a toolbar to the chat boxes [jcbrand]
- Add support for OTR (off-the-record) encryption [jcbrand]
- Add support for smileys [jcbrand]
- Simplified boilerplate markup [jcbrand]
- New configuration settings, `xhr_custom_status_url` and `xhr_user_search_url` [jcbrand]

**note:**
*This release introduces a backward incompatible change. The boilerplate
HTML needed in your webpage for converse.js to work has been reduced to a
single div: `<div id="conversejs"></div>`*

#### Bugfixes:

- #58 Contact's name gets replaced with their JID [jcbrand]
- #81 Requesting contacts appear as pending contacts [jcbrand]

## 0.6.6 (2013-10-16)

- Bugfix: Presence stanza must be sent out after roster has been initialized [jcbrand]
- Bugfix: Don't reconnect while still disconnecting, causes endless authentication loops. [jcbrand]
- Dutch translation [maartenkling]

## 0.6.5 (2013-10-08)

- Fetch vCards asynchronously once a roster contact is added [jcbrand]
- Hungarian translation [w3host]
- Russian translation [bkocherov]
- Update CSS to avoid clash with bootstrap [seocam]
- New config option `allow_muc` toggles multi-user chat (MUC) [jcbrand]
- New config option `allow_contact_requests` toggles user adding [jcbrand]
- New config option `show_only_online_users` [jcbrand]

## 0.6.4 (2013-09-15)

- Add icon for the unavailable chat state. [jcbrand]
- Chat state descriptions weren't translation aware. [jcbrand]
- Clear messages from localStorage when user types "/clear". [jcbrand]
- The 'xa' chat state wasn't being handled properly. [jcbrand]
- Updated pt-BR translations [seocam]
- Updated af and de translations [jcbrand]

## 0.6.3 (2013-09-12)

*NB: This release contains an important security fix. Please don't use older
versions of the 0.6 branch.*

- French translations. [tdesvenain]
- Bugfix: Messages were stored against buddy JID and not own JID. [jcbrand]

## 0.6.2 (2013-08-29)

- Bugfix. The remove icon wasn't appearing in the contacts roster. [jcbrand]
- Bugfix. With auto_subscribe=True, the "Pending Contacts" header didn't disappear
  after a new user was accepted. [jcbrand]

## 0.6.1 (2013-08-28)

- IE9 and IE8 CSS fixes. [jcbrand]
- Bugfix: Pencil icon not visible (for setting status update). [jcbrand]
- Bugfix: RID, JID and SID initialization values were being ignored. [jcbrand]
- Bugfix: Fall back to English if a non-existing locale was specified. [jcbrand]

## 0.6.0 (2013-08-26)

- #39 Documentation for minifying JS is wrong. [jcbrand]
- #41 prebind and show_controlbox_by_default true fails. [jcbrand]
- With prebinding, attaching to the connection now happens inside Converse and
  not as a separate step after initialization. [jcbrand]
- Register presence and message handlers before fetching the roster. Otherwise
  some presence notifications might be missed. [jcbrand]
- Add a debug option (logs to the browser console). [jcbrand]
- Use font icons from http://icomoon.io [jcbrand]
- Added a static mockup to aid CSS/design process. [jcbrand]
- Save language codes with hyphens. Thanks to @seocam. [jcbrand]
- The combined and minified JS file now uses almond and not require.js. [jcbrand]

## 0.5.2 (2013-08-05)

- Important security update. Don't expose the Strophe connection object globally. [jcbrand]

## 0.5.1 (2013-08-04)

- #13, #14: Messages sent between to GTalk accounts weren't being received. [jcbrand]
- #32: Default status was offline when user didn't have contacts. [jcbrand]
- Attach panels to the DOM upon initialize. [jcbrand]

## 0.5.0 (2013-07-30)

- #09 Remove dependency on AMD/require.js [jcbrand]
- #22 Fixed compare operator in strophe.muc [sonata82]
- #23 Add Italian translations [ctrlaltca]
- #24 Add Spanish translations [macagua]
- #25 Using span with css instead of img [matheus-morfi]
- #26 Only the first minute digit shown in chatbox. [jcbrand]
- #28 Add Brazilian Portuguese translations [matheus-morfi]
- Use Bower to manage 3rd party dependencies. [jcbrand]

## 0.4.0 (2013-06-03)

- CSS tweaks: fixed overflowing text in status message and chat rooms list. [jcbrand]
- Bugfix: Couldn't join chat room when clicking from a list of rooms. [jcbrand]
- Add better support for kicking or banning users from chat rooms. [jcbrand]
- Fixed alignment of chat messages in Firefox. [jcbrand]
- More intelligent fetching of vCards. [jcbrand]
- Fixed a race condition bug. Make sure that the roster is populated before sending initial presence. [jcbrand]
- Reconnect automatically when the connection drops. [jcbrand]
- Add support for internationalization. [jcbrand]

## 0.3.0 (2013-05-21)

- Add vCard support [jcbrand]
- Remember custom status messages upon reload. [jcbrand]
- Remove jquery-ui dependency. [jcbrand]
- Use backbone.localStorage to store the contacts roster, open chatboxes and chat messages. [jcbrand]
- Fixed user status handling, which wasn't 100% according to the spec. [jcbrand]
- Separate messages according to day in chats. [jcbrand]
- Add support for specifying the BOSH bind URL as configuration setting. [jcbrand]
- #8 Improve the message counter to only increment when the window is not focused [witekdev]
- Make fetching of list of chat rooms on a server a configuration option. [jcbrand]
- Use service discovery to show all available features on a room. [jcbrand]
- Multi-user chat rooms are now configurable. [jcbrand]

## 0.2.0 (2013-03-28)

- Performance enhancements and general script cleanup [ichim-david]
- Add "Connecting to chat..." info [alecghica]
- Various smaller improvements and bugfixes [jcbrand]

## 0.1.0 (2012-06-12)

- Created [jcbrand]<|MERGE_RESOLUTION|>--- conflicted
+++ resolved
@@ -2,6 +2,7 @@
 
 ## 4.1.3 (Unreleased)
 
+- Updated translation: lt
 - Upgrade to Backbone 1.4.0
 - Fix "flashing" of roster filter when you have less than 5 roster contacts.
 - Fix handling of CAPTCHAs offered by ejabberd.
@@ -14,11 +15,8 @@
 - #1400: When a chat message is just an emoji, enlarge the emoji
 - #1437: List of groupchats in modal doesn't scroll
 - #1457: Wrong tooltip shown for "unbookmark" icon
-<<<<<<< HEAD
-- #1474: Update Lithuanian (lt) translation
-=======
 - #1479: Allow file upload by drag & drop also in MUCs
->>>>>>> a15aec35
+
 
 ## 4.1.2 (2019-02-22)
 
