--- conflicted
+++ resolved
@@ -7,13 +7,8 @@
 msgstr ""
 "Project-Id-Version: Converse.js 0.4\n"
 "Report-Msgid-Bugs-To: \n"
-<<<<<<< HEAD
-"POT-Creation-Date: 2017-03-05 10:33+0000\n"
-"PO-Revision-Date: 2017-02-15 10:57+0000\n"
-=======
 "POT-Creation-Date: 2017-02-01 11:01+0000\n"
-"PO-Revision-Date: 2017-03-09 14:56+0000\n"
->>>>>>> 22f569ed
+"PO-Revision-Date: 2017-03-09 15:14+0000\n"
 "Last-Translator: JC Brand <jc@opkode.com>\n"
 "Language-Team: Afrikaans "
 "<https://hosted.weblate.org/projects/conversejs/translations/af/>\n"
@@ -53,21 +48,11 @@
 msgid "Cancel"
 msgstr "Kanseleer"
 
-<<<<<<< HEAD
-#: src/converse-bookmarks.js:294
-#, fuzzy
-=======
 #: src/converse-bookmarks.js:292
->>>>>>> 22f569ed
 msgid "Sorry, something went wrong while trying to save your bookmark."
 msgstr "Jammer, 'n fout het voorgekom tydens storing van u boekmerk."
 
-<<<<<<< HEAD
-#: src/converse-bookmarks.js:377
-#, fuzzy
-=======
 #: src/converse-bookmarks.js:375
->>>>>>> 22f569ed
 msgid "Click to toggle the bookmarks list"
 msgstr "Klik om die boekmerklys te skakel"
 
@@ -75,12 +60,7 @@
 msgid "Bookmarked Rooms"
 msgstr "Kletskamerboekmerke"
 
-<<<<<<< HEAD
-#: src/converse-bookmarks.js:395
-#, fuzzy
-=======
 #: src/converse-bookmarks.js:393
->>>>>>> 22f569ed
 msgid "Are you sure you want to remove the bookmark \"%1$s\"?"
 msgstr "Is u seker u wil die boekmerk \"%1$s\" verwyder?"
 
@@ -654,16 +634,9 @@
 msgid "Topic set by %1$s to: %2$s"
 msgstr "Onderwerp deur %1$s bygewerk na: %2$s"
 
-<<<<<<< HEAD
-#: src/converse-muc.js:1932
-#, fuzzy
-msgid "Click to mention "
-msgstr "Klik om hierdie kletskamer te open"
-=======
 #: src/converse-muc.js:1878
 msgid "Click to mention this user in your message."
 msgstr "Klik om na hierdie gebruiker te verwys."
->>>>>>> 22f569ed
 
 #: src/converse-muc.js:1933
 msgid "This user is a moderator."
