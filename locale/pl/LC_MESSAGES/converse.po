# Polish translations for Converse.js package.
# Copyright (C) 2014 Jan-Carel Brand
# This file is distributed under the same license as the Converse.js package.
# Translators:
# Serge Victor <converse.js@random.re>, 2014.
#
msgid ""
msgstr ""
"Project-Id-Version: Converse.js 0.9.6\n"
"Report-Msgid-Bugs-To: \n"
<<<<<<< HEAD
"POT-Creation-Date: 2015-10-31 16:39+0000\n"
"PO-Revision-Date: 2015-01-16 20:29+0100\n"
=======
"POT-Creation-Date: 2015-10-12 15:07+0000\n"
"PO-Revision-Date: 2015-10-28 0:29+0100\n"
>>>>>>> ebd00894
"Last-Translator: Serge Victor <converse.js@random.re>\n"
"Language-Team: Polish\n"
"Language: pl\n"
"MIME-Version: 1.0\n"
"Content-Type: text/plain; charset=UTF-8\n"
"Content-Transfer-Encoding: 8bit\n"
"Plural-Forms: nplurals=3; plural=(n==1 ? 0 : n%10>=2 && n%10<=4 && (n%100<10 "
"|| n%100>=20) ? 1 : 2);\n"

#: converse.js:311
msgid " e.g. conversejs.org"
msgstr "np. conversejs.org"

#: converse.js:391
msgid "unencrypted"
msgstr "nieszyfrowane"

#: converse.js:392
msgid "unverified"
msgstr "niezweryfikowane"

#: converse.js:393
msgid "verified"
msgstr "zweryfikowane"

#: converse.js:394
msgid "finished"
msgstr "zakończone"

#: converse.js:397
msgid "This contact is busy"
msgstr "Kontakt jest zajęty"

#: converse.js:398
msgid "This contact is online"
msgstr "Kontakt jest połączony"

#: converse.js:399
msgid "This contact is offline"
msgstr "Kontakt jest niepołączony"

#: converse.js:400
msgid "This contact is unavailable"
msgstr "Kontakt jest niedostępny"

#: converse.js:401
msgid "This contact is away for an extended period"
msgstr "Kontakt jest nieobecny przez dłuższą chwilę"

#: converse.js:402
msgid "This contact is away"
msgstr "Kontakt jest nieobecny"

#: converse.js:404
msgid "Click to hide these contacts"
msgstr "Kliknij aby schować te kontakty"

#: converse.js:406
msgid "My contacts"
msgstr "Moje kontakty"

#: converse.js:407
msgid "Pending contacts"
msgstr "Kontakty oczekujące"

#: converse.js:408
msgid "Contact requests"
msgstr "Zaproszenia do kontaktu"

#: converse.js:409
msgid "Ungrouped"
msgstr "Niezgrupowane"

#: converse.js:411 converse.js:849 converse.js:893
msgid "Contacts"
msgstr "Kontakty"

#: converse.js:412
msgid "Groups"
msgstr "Grupy"

#: converse.js:595
msgid "Attempting to reconnect in 5 seconds"
msgstr ""

#: converse.js:641
msgid "Error"
msgstr "Błąd"

#: converse.js:643 converse.js:2560
msgid "Connecting"
msgstr "Łączę się"

#: converse.js:645
msgid "Authenticating"
msgstr "Autoryzacja"

#: converse.js:647 converse.js:648
msgid "Authentication Failed"
msgstr "Autoryzacja nie powiodła się"

#: converse.js:1018
msgid "Re-establishing encrypted session"
msgstr "Przywrócenie sesji szyfrowanej"

#: converse.js:1030
msgid "Generating private key."
msgstr "Generuję klucz prywatny."

#: converse.js:1031
msgid "Your browser might become unresponsive."
msgstr "Twoja przeglądarka może nieco zwolnić."

#: converse.js:1067
msgid ""
"Authentication request from %1$s\n"
"\n"
"Your chat contact is attempting to verify your identity, by asking you the "
"question below.\n"
"\n"
"%2$s"
msgstr ""
"Prośba o autoryzację od %1$s\n"
"\n"
"Kontakt próbuje zweryfikować twoją tożsamość, zadając ci pytanie poniżej.\n"
"\n"
"%2$s"

#: converse.js:1076
msgid "Could not verify this user's identify."
msgstr "Nie jestem w stanie zweryfikować tożsamości kontaktu."

#: converse.js:1115
msgid "Exchanging private key with contact."
msgstr "Wymieniam klucze szyfrujące z kontaktem."

#: converse.js:1256
msgid "Personal message"
msgstr "Wiadomość osobista"

#: converse.js:1383
msgid "Are you sure you want to clear the messages from this room?"
msgstr "Potwierdź czy rzeczywiście chcesz wyczyścić wiadomości z tego pokoju?"

#: converse.js:1537
msgid "me"
msgstr "ja"

#: converse.js:1580
msgid "is typing"
msgstr "pisze"

#: converse.js:1583
msgid "has stopped typing"
msgstr "przestał pisać"

<<<<<<< HEAD
#: converse.js:1589 converse.js:1913
#, fuzzy
=======
#: converse.js:1558 converse.js:1841
>>>>>>> ebd00894
msgid "has gone away"
msgstr "uciekł"

#: converse.js:1648 converse.js:3038
msgid "Show this menu"
msgstr "Pokaż menu"

#: converse.js:1649
msgid "Write in the third person"
msgstr "Pisz w trzeciej osobie"

#: converse.js:1650 converse.js:3036
msgid "Remove messages"
msgstr "Usuń wiadomość"

#: converse.js:1806
msgid "Are you sure you want to clear the messages from this chat box?"
msgstr ""
"Potwierdź czy rzeczywiście chcesz wyczyścić wiadomości z okienka rozmowy?"

#: converse.js:1841
msgid "Your message could not be sent"
msgstr "Twoja wiadomość nie została wysłana"

#: converse.js:1844
msgid "We received an unencrypted message"
msgstr "Otrzymaliśmy niezaszyfrowaną wiadomość"

#: converse.js:1847
msgid "We received an unreadable encrypted message"
msgstr "Otrzymaliśmy nieczytelną zaszyfrowaną wiadomość"

#: converse.js:1873
msgid ""
"Here are the fingerprints, please confirm them with %1$s, outside of this "
"chat.\n"
"\n"
"Fingerprint for you, %2$s: %3$s\n"
"\n"
"Fingerprint for %1$s: %4$s\n"
"\n"
"If you have confirmed that the fingerprints match, click OK, otherwise click "
"Cancel."
msgstr ""
"Oto odciski palców, potwiedź je proszę z %1$s używając innego sposobuwymiany "
"informacji niż ta rozmowa.\n"
"\n"
"Odcisk palca dla ciebie, %2$s: %3$s\n"
"\n"
"Odcisk palca dla %1$s: %4$s\n"
"\n"
"Jeśli odciski palców zostały potwierdzone, kliknij OK, w inny wypadku "
"kliknij Anuluj."

#: converse.js:1886
msgid ""
"You will be prompted to provide a security question and then an answer to "
"that question.\n"
"\n"
"Your contact will then be prompted the same question and if they type the "
"exact same answer (case sensitive), their identity will be verified."
msgstr ""
"Poprosimy cię o podanie pytania sprawdzającego i odpowiedzi na nie.\n"
"\n"
"Twój kontakt zostanie poproszony później o odpowiedź na to samo pytanie i "
"jeśli udzieli tej samej odpowiedzi (ważna jest wielkość liter), tożsamość "
"zostanie zwerfikowana."

#: converse.js:1887
msgid "What is your security question?"
msgstr "Jakie jest pytanie bezpieczeństwa?"

#: converse.js:1889
msgid "What is the answer to the security question?"
msgstr "Jaka jest odpowiedź na pytanie bezpieczeństwa?"

#: converse.js:1893
msgid "Invalid authentication scheme provided"
msgstr "Niewłaściwy schemat autoryzacji"

<<<<<<< HEAD
#: converse.js:1911
#, fuzzy
=======
#: converse.js:1839
>>>>>>> ebd00894
msgid "has gone offline"
msgstr "wyłączył się"

<<<<<<< HEAD
#: converse.js:1915
#, fuzzy
=======
#: converse.js:1843
>>>>>>> ebd00894
msgid "is busy"
msgstr "zajęty"

#: converse.js:2009
msgid "Your messages are not encrypted anymore"
msgstr "Twoje wiadomości nie są już szyfrowane"

#: converse.js:2011
msgid ""
"Your messages are now encrypted but your contact's identity has not been "
"verified."
msgstr ""
"Wiadomości są teraz szyfrowane, ale tożsamość kontaktu nie została "
"zweryfikowana."

#: converse.js:2013
msgid "Your contact's identify has been verified."
msgstr "Tożsamość kontaktu została zweryfikowana"

#: converse.js:2015
msgid "Your contact has ended encryption on their end, you should do the same."
msgstr "Kontakt zakończył sesję szyfrowaną, powinieneś zrobić to samo."

#: converse.js:2024
msgid "Your messages are not encrypted. Click here to enable OTR encryption."
msgstr ""
"Twoje wiadomości nie są szyfrowane. Kliknij, aby uruchomić szyfrowanie OTR"

#: converse.js:2026
msgid "Your messages are encrypted, but your contact has not been verified."
msgstr ""
"Wiadomości są szyfrowane, ale tożsamość kontaktu nie została zweryfikowana."

#: converse.js:2028
msgid "Your messages are encrypted and your contact verified."
msgstr "Wiadomości są szyfrowane i tożsamość kontaktu została zweryfikowana."

#: converse.js:2030
msgid ""
"Your contact has closed their end of the private session, you should do the "
"same"
msgstr "Kontakt zakończył prywatną rozmowę i ty zrób to samo"

#: converse.js:2040
msgid "Clear all messages"
msgstr "Wyczyść wszystkie wiadomości"

#: converse.js:2041
msgid "End encrypted conversation"
msgstr "Zakończ szyfrowaną rozmowę"

#: converse.js:2042
msgid "Insert a smiley"
msgstr "Wstaw uśmieszek"

#: converse.js:2043
#, fuzzy
msgid "Hide the list of occupants"
msgstr "Ukryj listę rozmówców"

#: converse.js:2044
msgid "Refresh encrypted conversation"
msgstr "Odśwież szyfrowaną rozmowę"

#: converse.js:2045
msgid "Start a call"
msgstr "Zadzwoń"

#: converse.js:2046
msgid "Start encrypted conversation"
msgstr "Rozpocznij szyfrowaną rozmowę"

#: converse.js:2047
msgid "Verify with fingerprints"
msgstr "Zweryfikuj za pomocą odcisków palców"

#: converse.js:2048
msgid "Verify with SMP"
msgstr "Zweryfikuj za pomocą SMP"

#: converse.js:2049
msgid "What's this?"
msgstr "Co to jest?"

#: converse.js:2157
msgid "Online"
msgstr "Dostępny"

#: converse.js:2158
msgid "Busy"
msgstr "Zajęty"

#: converse.js:2159
msgid "Away"
msgstr "Nieobecny"

#: converse.js:2160
msgid "Offline"
msgstr "Rozłączony"

#: converse.js:2161
msgid "Log out"
msgstr "Wyloguj"

#: converse.js:2167
msgid "Contact name"
msgstr "Nazwa kontaktu"

#: converse.js:2168
msgid "Search"
msgstr "Szukaj"

#: converse.js:2172
msgid "e.g. user@example.com"
msgstr "np. user@example.com"

#: converse.js:2173
msgid "Add"
msgstr "Dodaj"

#: converse.js:2178
msgid "Click to add new chat contacts"
msgstr "Kliknij aby dodać nowe kontakty"

#: converse.js:2179
msgid "Add a contact"
msgstr "Dodaj kontakt"

#: converse.js:2203
msgid "No users found"
msgstr "Nie znaleziono użytkowników"

#: converse.js:2209
msgid "Click to add as a chat contact"
msgstr "Kliknij aby dodać jako kontakt"

#: converse.js:2267
msgid "Room name"
msgstr "Nazwa pokoju"

#: converse.js:2268
msgid "Nickname"
msgstr "Ksywka"

#: converse.js:2269
msgid "Server"
msgstr "Serwer"

<<<<<<< HEAD
#: converse.js:2270
#, fuzzy
=======
#: converse.js:2192
>>>>>>> ebd00894
msgid "Join Room"
msgstr "Wejdź do pokoju"

#: converse.js:2271
msgid "Show rooms"
msgstr "Pokaż pokoje"

#: converse.js:2275
msgid "Rooms"
msgstr "Pokoje"

#. For translators: %1$s is a variable and will be replaced with the XMPP server name
#: converse.js:2295
msgid "No rooms on %1$s"
msgstr "Brak jest pokojów na %1$s"

#. For translators: %1$s is a variable and will be
#. replaced with the XMPP server name
#: converse.js:2309
msgid "Rooms on %1$s"
msgstr "Pokoje na %1$s"

#: converse.js:2318
msgid "Click to open this room"
msgstr "Kliknij aby wejść do pokoju"

#: converse.js:2319
msgid "Show more information on this room"
msgstr "Pokaż więcej informacji o pokoju"

#: converse.js:2391
msgid "Description:"
msgstr "Opis:"

#: converse.js:2392
msgid "Occupants:"
msgstr "Uczestnicy:"

#: converse.js:2393
msgid "Features:"
msgstr "Możliwości:"

#: converse.js:2394
msgid "Requires authentication"
msgstr "Wymaga autoryzacji"

#: converse.js:2395
msgid "Hidden"
msgstr "Ukryty"

#: converse.js:2396
msgid "Requires an invitation"
msgstr "Wymaga zaproszenia"

#: converse.js:2397
msgid "Moderated"
msgstr "Moderowany"

#: converse.js:2398
msgid "Non-anonymous"
msgstr "Nieanonimowy"

#: converse.js:2399
msgid "Open room"
msgstr "Otwarty pokój"

#: converse.js:2400
msgid "Permanent room"
msgstr "Stały pokój"

#: converse.js:2401
msgid "Public"
msgstr "Publiczny"

#: converse.js:2402
msgid "Semi-anonymous"
msgstr "Półanonimowy"

#: converse.js:2403
msgid "Temporary room"
msgstr "Pokój tymczasowy"

#: converse.js:2404
msgid "Unmoderated"
msgstr "Niemoderowany"

#: converse.js:2675
msgid "This user is a moderator"
msgstr "Ten człowiek jest moderatorem"

#: converse.js:2676
msgid "This user can send messages in this room"
msgstr "Ten człowiek może rozmawiać w niejszym pokoju"

#: converse.js:2677
msgid "This user can NOT send messages in this room"
msgstr "Ten człowiek nie może rozmawiać w niniejszym pokoju"

#: converse.js:2705
msgid "Invite..."
msgstr "Zaproś..."

#: converse.js:2706
msgid "Occupants"
msgstr "Uczestników"

#: converse.js:2802
msgid "You are about to invite %1$s to the chat room \"%2$s\". "
msgstr "Zamierzasz zaprosić %1$s do pokoju rozmów \"%2$s\". "

#: converse.js:2803
msgid ""
"You may optionally include a message, explaining the reason for the "
"invitation."
msgstr ""
"Masz opcjonalną możliwość dołączenia wiadomości, która wyjaśni przyczynę "
"zaproszenia."

#: converse.js:2886
msgid "Message"
msgstr "Wiadomość:"

#: converse.js:2935
msgid "Error: could not execute the command"
msgstr "Błąd: nie potrafię uruchomić polecenia"

#: converse.js:2993
msgid "Error: the \""
msgstr "Błąd: \""

#: converse.js:3034
msgid "Change user's affiliation to admin"
msgstr "Przyznaj prawa administratora"

#: converse.js:3035
msgid "Ban user from room"
msgstr "Zablokuj dostępu do pokoju"

<<<<<<< HEAD
#: converse.js:3037
#, fuzzy
msgid "Change user role to occupant"
msgstr "Ukryj listę rozmówców"
=======
#: converse.js:2957
msgid "Change user role to participant"
msgstr "Zmień prawa dostępu na zwykłego uczestnika"
>>>>>>> ebd00894

#: converse.js:3039
msgid "Kick user from room"
msgstr "Wykop z pokoju"

#: converse.js:3040
msgid "Write in 3rd person"
msgstr "Pisz w trzeciej osobie"

#: converse.js:3041
msgid "Grant membership to a user"
msgstr "Przyznaj członkowstwo "

#: converse.js:3042
msgid "Remove user's ability to post messages"
msgstr "Zablokuj człowiekowi możliwość rozmowy"

#: converse.js:3043
msgid "Change your nickname"
msgstr "Zmień ksywkę"

#: converse.js:3044
msgid "Grant moderator role to user"
msgstr "Przyznaj prawa moderatora"

<<<<<<< HEAD
#: converse.js:3045
#, fuzzy
=======
#: converse.js:2965
>>>>>>> ebd00894
msgid "Grant ownership of this room"
msgstr "Uczyń właścicielem pokoju"

#: converse.js:3046
msgid "Revoke user's membership"
msgstr "Usuń z listy członków"

#: converse.js:3047
msgid "Set room topic"
msgstr "Ustaw temat pokoju"

#: converse.js:3048
msgid "Allow muted user to post messages"
msgstr "Pozwól uciszonemu człowiekowi na rozmowę"

#: converse.js:3204 converse.js:5306
msgid "Save"
msgstr "Zachowaj"

#: converse.js:3205 converse.js:5630 converse.js:5745
msgid "Cancel"
msgstr "Anuluj"

#: converse.js:3248
msgid "An error occurred while trying to save the form."
msgstr "Wystąpił błąd w czasie próby zachowania formularza."

#: converse.js:3290
msgid "This chatroom requires a password"
msgstr "Pokój rozmów wymaga podania hasła"

#: converse.js:3291
msgid "Password: "
msgstr "Hasło:"

#: converse.js:3292
msgid "Submit"
msgstr "Wyślij"

#: converse.js:3327
msgid "This room is not anonymous"
msgstr "Pokój nie jest anonimowy"

#: converse.js:3328
msgid "This room now shows unavailable members"
msgstr "Pokój pokazuje niedostępnych rozmówców"

#: converse.js:3329
msgid "This room does not show unavailable members"
msgstr "Ten pokój nie wyświetla niedostępnych członków"

#: converse.js:3330
msgid "Non-privacy-related room configuration has changed"
msgstr "Ustawienia pokoju nie związane z prywatnością zostały zmienione"

#: converse.js:3331
msgid "Room logging is now enabled"
msgstr "Zostało włączone zapisywanie rozmów w pokoju"

#: converse.js:3332
msgid "Room logging is now disabled"
msgstr "Zostało wyłączone zapisywanie rozmów w pokoju"

#: converse.js:3333
msgid "This room is now non-anonymous"
msgstr "Pokój stał się nieanonimowy"

#: converse.js:3334
msgid "This room is now semi-anonymous"
msgstr "Pokój stał się półanonimowy"

#: converse.js:3335
msgid "This room is now fully-anonymous"
msgstr "Pokój jest teraz w pełni anonimowy"

#: converse.js:3336
msgid "A new room has been created"
msgstr "Został utworzony nowy pokój"

#: converse.js:3340 converse.js:3439
msgid "You have been banned from this room"
msgstr "Jesteś niemile widziany w tym pokoju"

#: converse.js:3341
msgid "You have been kicked from this room"
msgstr "Zostałeś wykopany z pokoju"

#: converse.js:3342
msgid "You have been removed from this room because of an affiliation change"
msgstr "Zostałeś usunięty z pokoju ze względu na zmianę przynależności"

#: converse.js:3343
msgid ""
"You have been removed from this room because the room has changed to members-"
"only and you're not a member"
msgstr ""
"Zostałeś usunięty z pokoju ze względu na to, że pokój zmienił się na "
"wymagający członkowstwa, a ty nie jesteś członkiem"

#: converse.js:3344
msgid ""
"You have been removed from this room because the MUC (Multi-user chat) "
"service is being shut down."
msgstr ""
"Zostałeś usunięty z pokoju ze względu na to, że serwis MUC(Multi-user chat) "
"został wyłączony."

#: converse.js:3358
msgid "<strong>%1$s</strong> has been banned"
msgstr "<strong>%1$s</strong> został zbanowany"

#: converse.js:3359
msgid "<strong>%1$s</strong>'s nickname has changed"
msgstr "<strong>%1$s</strong> zmienił ksywkę"

#: converse.js:3360
msgid "<strong>%1$s</strong> has been kicked out"
msgstr "<strong>%1$s</strong> został wykopany"

#: converse.js:3361
msgid "<strong>%1$s</strong> has been removed because of an affiliation change"
msgstr "<strong>%1$s</strong> został usunięty z powodu zmiany przynależności"

#: converse.js:3362
msgid "<strong>%1$s</strong> has been removed for not being a member"
msgstr ""
"<strong>%1$s</strong> został usunięty ze względu na to, że nie jest członkiem"

#: converse.js:3366
msgid "Your nickname has been automatically changed to: <strong>%1$s</strong>"
msgstr "Twoja ksywka została automatycznie zmieniona na: <strong>%1$s</strong>"

#: converse.js:3367
msgid "Your nickname has been changed to: <strong>%1$s</strong>"
msgstr "Twoja ksywka została zmieniona na: <strong>%1$s</strong>"

#: converse.js:3415 converse.js:3424
msgid "The reason given is: \""
msgstr "Podana przyczyna to: \""

#: converse.js:3437
msgid "You are not on the member list of this room"
msgstr "Nie jesteś członkiem tego pokoju rozmów"

#: converse.js:3443
msgid "No nickname was specified"
msgstr "Nie podałeś ksywki"

#: converse.js:3447
msgid "You are not allowed to create new rooms"
msgstr "Nie masz uprawnień do tworzenia nowych pokojów rozmów"

#: converse.js:3449
msgid "Your nickname doesn't conform to this room's policies"
msgstr "Twoja ksywka nie jest zgodna z regulaminem pokoju"

#: converse.js:3453
msgid "Your nickname is already taken"
msgstr "Twoja ksywka jest już w użyciu"

#: converse.js:3455
msgid "This room does not (yet) exist"
msgstr "Ten pokój (jeszcze) nie istnieje"

#: converse.js:3457
msgid "This room has reached it's maximum number of occupants"
msgstr "Pokój przekroczył dozwoloną ilość rozmówców"

#: converse.js:3507
msgid "Topic set by %1$s to: %2$s"
msgstr "Temat ustawiony przez %1$s na: %2$s"

#: converse.js:3590
msgid "%1$s has invited you to join a chat room: %2$s"
msgstr "%1$s zaprosił(a) cię do wejścia do pokoju rozmów %2$s"

#: converse.js:3594
msgid ""
"%1$s has invited you to join a chat room: %2$s, and left the following "
"reason: \"%3$s\""
msgstr "%1$s zaprosił cię do pokoju: %2$s, podając następujący powód: \"%3$s\""

#: converse.js:3868
msgid "Click to restore this chat"
msgstr "Kliknij aby powrócić do rozmowy"

#: converse.js:4010
msgid "Minimized"
msgstr "Zminimalizowany"

#: converse.js:4209 converse.js:4230
msgid "Click to remove this contact"
msgstr "Kliknij aby usunąć kontakt"

#: converse.js:4217
msgid "Click to accept this contact request"
msgstr "Klknij aby zaakceptować życzenie nawiązania kontaktu"

#: converse.js:4218
msgid "Click to decline this contact request"
msgstr "Kliknij aby odrzucić życzenie nawiązania kontaktu"

#: converse.js:4229
msgid "Click to chat with this contact"
msgstr "Kliknij aby porozmawiać z kontaktem"

#: converse.js:4231
msgid "Name"
msgstr "Nazwa"

#: converse.js:4247
msgid "Are you sure you want to remove this contact?"
msgstr "Czy potwierdzasz zamiar usnunięcia tego kontaktu?"

#: converse.js:4258
msgid "Sorry, there was an error while trying to remove "
msgstr "Wystąpił błąd w trakcie próby usunięcia "

#: converse.js:4277
msgid "Are you sure you want to decline this contact request?"
msgstr "Czy potwierdzasz odrzucenie chęci nawiązania kontaktu?"

#: converse.js:4376
msgid "Sorry, there was an error while trying to add "
msgstr "Wystąpił błąd w czasie próby dodania "

#: converse.js:4546
msgid "This client does not allow presence subscriptions"
msgstr "Klient nie umożliwia subskrybcji obecności"

#: converse.js:4862
msgid "Type to filter"
msgstr "Zacznij pisać, aby odfiltrować"

#. For translators: the %1$s part gets replaced with the status
#. Example, I am online
#: converse.js:5277 converse.js:5350
msgid "I am %1$s"
msgstr "Jestem %1$s"

#: converse.js:5279 converse.js:5355
msgid "Click here to write a custom status message"
msgstr "Kliknij aby wpisać nowy status"

#: converse.js:5280 converse.js:5356
msgid "Click to change your chat status"
msgstr "Kliknij aby zmienić status rozmowy"

#: converse.js:5305
msgid "Custom status"
msgstr "Własny status"

#: converse.js:5332 converse.js:5342
msgid "online"
msgstr "dostępny"

#: converse.js:5334
msgid "busy"
msgstr "zajęty"

#: converse.js:5336
msgid "away for long"
msgstr "dłużej nieobecny"

#: converse.js:5338
msgid "away"
msgstr "nieobecny"

<<<<<<< HEAD
#: converse.js:5340
#, fuzzy
=======
#: converse.js:5263
>>>>>>> ebd00894
msgid "offline"
msgstr "rozłączony"

#: converse.js:5517
msgid "Your XMPP provider's domain name:"
msgstr "Domena twojego dostawcy XMPP:"

#: converse.js:5518
msgid "Fetch registration form"
msgstr "Pobierz formularz rejestracyjny"

#: converse.js:5519
msgid "Tip: A list of public XMPP providers is available"
msgstr "Wskazówka: dostępna jest lista publicznych dostawców XMPP"

#: converse.js:5520
msgid "here"
msgstr "tutaj"

#: converse.js:5525 converse.js:5743
msgid "Register"
msgstr "Zarejestruj"

#: converse.js:5571
msgid ""
"Sorry, the given provider does not support in band account registration. "
"Please try with a different provider."
msgstr ""
"Przepraszamy, ale podany dostawca nie obsługuje rejestracji. Spróbuj wskazać "
"innego dostawcę."

#: converse.js:5631
msgid "Requesting a registration form from the XMPP server"
msgstr "Pobieranie formularza rejestracyjnego z serwera XMPP"

#: converse.js:5666
msgid ""
"Something went wrong while establishing a connection with \"%1$s\". Are you "
"sure it exists?"
msgstr ""
"Coś nie zadziałało przy próbie połączenia z \"%1$s\". Jesteś pewien że "
"istnieje?"

#: converse.js:5685
msgid "Now logging you in"
msgstr "Teraz jesteś logowany"

#: converse.js:5689
msgid "Registered successfully"
msgstr "Szczęśliwie zarejestrowany"

#: converse.js:5748
msgid "Return"
msgstr "Powrót"

<<<<<<< HEAD
#: converse.js:5780
#, fuzzy
=======
#: converse.js:5704
>>>>>>> ebd00894
msgid ""
"The provider rejected your registration attempt. Please check the values you "
"entered for correctness."
msgstr "Dostawca odrzucił twoją próbę rejestracji. Sprawdź proszę poprawność "
"danych które zostały wprowadzone."

#: converse.js:5936
msgid "XMPP Username:"
msgstr "Nazwa użytkownika XMPP:"

#: converse.js:5937
msgid "Password:"
msgstr "Hasło:"

<<<<<<< HEAD
#: converse.js:5938
#, fuzzy
=======
#: converse.js:5862
>>>>>>> ebd00894
msgid "Click here to log in anonymously"
msgstr "Kliknij tutaj aby zalogować się anonimowo"

#: converse.js:5939
msgid "Log In"
msgstr "Zaloguj się"

#: converse.js:5940
msgid "user@server"
msgstr "user@server"

<<<<<<< HEAD
#: converse.js:5941
#, fuzzy
=======
#: converse.js:5865
>>>>>>> ebd00894
msgid "password"
msgstr "hasło"

#: converse.js:5948
msgid "Sign in"
msgstr "Zarejestruj się"

#: converse.js:6022
msgid "Toggle chat"
msgstr "Przełącz rozmowę"

#~ msgid "Reconnecting"
#~ msgstr "Przywracam połączenie"

#~ msgid "Contact username"
#~ msgstr "Ksywka kontaktu"

#~ msgid "Online Contacts"
#~ msgstr "Dostępne kontakty"

#~ msgid "This user has requested an encrypted session."
#~ msgstr "Kontakt prosi o sesję szyfrowaną."<|MERGE_RESOLUTION|>--- conflicted
+++ resolved
@@ -8,13 +8,8 @@
 msgstr ""
 "Project-Id-Version: Converse.js 0.9.6\n"
 "Report-Msgid-Bugs-To: \n"
-<<<<<<< HEAD
-"POT-Creation-Date: 2015-10-31 16:39+0000\n"
-"PO-Revision-Date: 2015-01-16 20:29+0100\n"
-=======
 "POT-Creation-Date: 2015-10-12 15:07+0000\n"
-"PO-Revision-Date: 2015-10-28 0:29+0100\n"
->>>>>>> ebd00894
+"PO-Revision-Date: 2015-10-31 17:44+0000\n"
 "Last-Translator: Serge Victor <converse.js@random.re>\n"
 "Language-Team: Polish\n"
 "Language: pl\n"
@@ -171,12 +166,7 @@
 msgid "has stopped typing"
 msgstr "przestał pisać"
 
-<<<<<<< HEAD
-#: converse.js:1589 converse.js:1913
-#, fuzzy
-=======
 #: converse.js:1558 converse.js:1841
->>>>>>> ebd00894
 msgid "has gone away"
 msgstr "uciekł"
 
@@ -257,21 +247,11 @@
 msgid "Invalid authentication scheme provided"
 msgstr "Niewłaściwy schemat autoryzacji"
 
-<<<<<<< HEAD
-#: converse.js:1911
-#, fuzzy
-=======
 #: converse.js:1839
->>>>>>> ebd00894
 msgid "has gone offline"
 msgstr "wyłączył się"
 
-<<<<<<< HEAD
-#: converse.js:1915
-#, fuzzy
-=======
 #: converse.js:1843
->>>>>>> ebd00894
 msgid "is busy"
 msgstr "zajęty"
 
@@ -420,12 +400,7 @@
 msgid "Server"
 msgstr "Serwer"
 
-<<<<<<< HEAD
-#: converse.js:2270
-#, fuzzy
-=======
 #: converse.js:2192
->>>>>>> ebd00894
 msgid "Join Room"
 msgstr "Wejdź do pokoju"
 
@@ -564,16 +539,9 @@
 msgid "Ban user from room"
 msgstr "Zablokuj dostępu do pokoju"
 
-<<<<<<< HEAD
-#: converse.js:3037
-#, fuzzy
-msgid "Change user role to occupant"
-msgstr "Ukryj listę rozmówców"
-=======
 #: converse.js:2957
 msgid "Change user role to participant"
 msgstr "Zmień prawa dostępu na zwykłego uczestnika"
->>>>>>> ebd00894
 
 #: converse.js:3039
 msgid "Kick user from room"
@@ -599,12 +567,7 @@
 msgid "Grant moderator role to user"
 msgstr "Przyznaj prawa moderatora"
 
-<<<<<<< HEAD
-#: converse.js:3045
-#, fuzzy
-=======
 #: converse.js:2965
->>>>>>> ebd00894
 msgid "Grant ownership of this room"
 msgstr "Uczyń właścicielem pokoju"
 
@@ -873,12 +836,7 @@
 msgid "away"
 msgstr "nieobecny"
 
-<<<<<<< HEAD
-#: converse.js:5340
-#, fuzzy
-=======
 #: converse.js:5263
->>>>>>> ebd00894
 msgid "offline"
 msgstr "rozłączony"
 
@@ -934,12 +892,7 @@
 msgid "Return"
 msgstr "Powrót"
 
-<<<<<<< HEAD
-#: converse.js:5780
-#, fuzzy
-=======
 #: converse.js:5704
->>>>>>> ebd00894
 msgid ""
 "The provider rejected your registration attempt. Please check the values you "
 "entered for correctness."
@@ -954,12 +907,7 @@
 msgid "Password:"
 msgstr "Hasło:"
 
-<<<<<<< HEAD
-#: converse.js:5938
-#, fuzzy
-=======
 #: converse.js:5862
->>>>>>> ebd00894
 msgid "Click here to log in anonymously"
 msgstr "Kliknij tutaj aby zalogować się anonimowo"
 
@@ -971,12 +919,7 @@
 msgid "user@server"
 msgstr "user@server"
 
-<<<<<<< HEAD
-#: converse.js:5941
-#, fuzzy
-=======
 #: converse.js:5865
->>>>>>> ebd00894
 msgid "password"
 msgstr "hasło"
 
