#conversejs {
    #controlbox {
        margin-right: 3*$chat-gutter;

        .pure-form.converse-form {
            padding: 0;
        }

        &.logged-out {
            .box-flyout {
                .controlbox-pane {
                    overflow-y: auto;
                }
            }
        }

        form.search-xmpp-contact {
            margin: 0;
            padding-left: 5px;
            padding: 0 0 5px 5px;
            input {
                width: 8em;
            }
        }

        .msgs-indicator {
            border-radius: 3px;
            background-color: $red;
            color: white;
            font-size: $font-size-small;
            font-weight: normal;
            padding: 0 4px;
            text-shadow: none;
        }

        a.subscribe-to-user {
            padding-left: 2em;
            font-weight: bold;
        }

        #converse-register {
            @include fade-in;
            background: white;
            .title {
                font-weight: bold;
            }
            .info {
                color: green;
                font-size: 90%;
                margin: 1.5em 0;
            }
            .form-errors {
                color: $error-color;
                margin: 1em 0;
            }
            .provider-title {
                font-size: $font-size-huge;
                margin: 0;
            }
            .provider-score {
                width: 178px;
                margin-bottom: 8px;
            }
            .title, .instructions, label {
                margin: 0.5em 0 0 0;
            }
            .form-help .url {
                font-weight: bold;
                color: $link-color;
            }
            .input-group {
                display: table;
                margin: auto;
                width: 100%;
                span {
                    overflow-x: hidden;
                    text-overflow: ellipsis;
                    max-width: 110px;
                }
                span, input[name=username] {
                    display: table-cell;
                    text-align: left;
                }
            }
            .instructions {
                color: gray;
                font-size: 85%;
                &:hover {
                    color: $text-color;
                }
            }
        }

        .conn-feedback {
            color: $controlbox-head-color;
            &.error {
                color: $error-color;
            }
            p {
                padding-bottom: 0.5em;
                &.feedback-subject.error {
                    font-weight: bold;
                }
            }
        }

        .brand-heading-container {
            .brand-heading {
                text-align: center;
            }
            
            .brand-name {
                font-size: 120%;
            }
        }

		#login-dialog {
            flex-direction: column;

			.brand-heading {
                color: $global-background-color;
            }
		}

        .toggle-register-login {
            font-weight: bold;
        }

        .oauth-login {
            margin-left: 0;
            color: $text-color;
            .icon-social:before {
                font-size: $font-size-large;
            }
        }

        #converse-register, #converse-login {
            fieldset.buttons {
                text-align: center;
            }
            .login-anon {
                height: auto;
                white-space: normal;
            }
            .save-submit {
                color: $save-button-color;
            }
            input {
                width: 100%;
                margin: 1em 0;
            }
            .form-url {
                display: block;
                font-weight: normal;
                margin: 1em 0;
            }

        }

        #users {
            .add-converse-contact {
                margin: 0 0 0.75em 0;
            }

            .chatbox-btn {
                margin: 0;
            }
        }

        #chatrooms, #contacts {
            margin-top: 0.75em;
        }

        #users {
            .userinfo {
                padding-bottom: 1em;
                border-bottom: 1px solid $gray-color;

                .username {
                    margin-left: 0.5em;
                }
                .d-flex {
                    margin-bottom: 0.2em;
                }
            }
        }

        #chatrooms {
            border-bottom: 1px solid $gray-color;

            form.add-chatroom {
                input[type=button],
                input[type=submit],
                input[type=text] {
                    width: 100%;
                }
                margin: 0;
                padding: 0;
            }

            .rooms-list-container {
                .rooms-toggle {
                    display: block;
                    color: $text-color;
                    margin-top: 1em;
                    &:hover {
                        color: $dark-gray-color;
                    }
                }
                .rooms-list {
                    margin: 0.5em 0;
                    text-align: left;
                    dt {
                        border: none;
                        color: $text-color;
                        font-weight: normal;
                        padding: 0;
                        padding-bottom: 0.5em;
                        text-shadow: 0 1px 0 $text-shadow-color;
                        word-wrap: break-word;
                    }
                    .available-chatroom,
                    .open-chatroom {
                        border: none;
                        clear: both;
                        color: $text-color;
                        display: block;
                        overflow: hidden;
                        padding: 0.2em 0;
                        text-shadow: 0 1px 0 $text-shadow-color;
                        word-wrap: break-word;
                        a:hover {
                            color: $dark-link-color;
                        }
                        &.unread-msgs {
                            .available-room,
                            .open-room {
                                max-width: 55%;
                                width: auto;
                                font-weight: bold;
                            }
                        }
                        a {
                            &.room-info {
                                &:before {
                                    font-size: 15px;
                                }
                            }
                            &.open-room {
                                width: 68%;
                                float: left;
                                overflow: hidden;
                                text-overflow: ellipsis;
                                white-space: nowrap;
                                padding-right: 0.5em;
                            }
                            &.available-room {
                                width: 85%;
                            }
                        }
                        .add-bookmark,
                        .remove-bookmark {
                            &.button-on {
                                color: $link-color;
                                &:hover {
                                    color: $dark-link-color;
                                }
                            }
                            color: $subdued-color;
                        }
                        .room-info {
                            font-size: $font-size-small;
                            font-style: normal;
                            font-weight: normal;
                        }
                        li.room-info {
                            display: block;
                            margin-left: 5px;
                        }
                        p.room-info {
                            line-height: $line-height;
                            margin: 0;
                            display: block;
                            white-space: normal;
                        }
                        div.room-info {
                            padding: 0.3em 0;
                            clear: left;
                            width: 100%;
                        }
                    }
                }
            }
        }

        .dropdown {
            a {
                width: 143px;
                display: inline-block;
            }
            li {
                list-style: none;
                padding-left: 0;
            }
            dd {
                ul {
                    padding: 0;
                    list-style: none;
                    position: absolute;
                    left: 0;
                    top: 0;
                    width: 100%;
                    z-index: 21;
                    background-color: $light-background-color;
                    li:hover {
                        background-color: $highlight-color;
                    }
                }
            }

            dd.search-xmpp {
                height: 0;
                .contact-form-container {
                    position: absolute;
                    z-index: 22;
                    form {
                        box-shadow: 1px 4px 10px 1px rgba(0, 0, 0, 0.4);
                        background-color: white;
                    }
                }
                li:hover {
                    background-color: $light-background-color;
                }
            }
            dt a span {
                cursor: pointer;
                display: block;
                padding: 4px 7px 0 5px;
            }
        }

        #select-xmpp-status {
            display: none;
            float: right;
            margin-right: 0.5em;
        }

        .fancy-dropdown {
            border: 1px solid $light-background-border-color;
            height: $controlbox-dropdown-height;
            border-radius: $button-border-radius;
            text-align: left;

            .choose-xmpp-status,
            .toggle-xmpp-contact-form {
                line-height: $controlbox-dropdown-height;
                text-shadow: 0 1px 0 #ffffff;
                overflow: hidden;
                text-overflow: ellipsis;
                white-space: nowrap;
                display: inline-block;
                &:hover {
                    color: $dark-link-color;
                }
            }
            .toggle-xmpp-contact-form {
                padding: 0 0.5em;
                width: 100%;
            }
            &.no-border {
                border: 0;
            }

        }
        #fancy-xmpp-status-select {
            .xmpp-status {
                padding: 0 0.5em;
            }
            a.change-xmpp-status-message {
                line-height: $controlbox-dropdown-height;
                float: right;
                clear: right;
                width: 12px;
                color: $link-color;
                &:hover {
                    color: $dark-link-color;
                }
            }
            fieldset {
                padding: 0;
                margin-top: -1px;
            }
            input {
                height: $controlbox-dropdown-height + 1px;
                @include calc(width, '100% - 40px');
                padding: 0 0 0 0.5em;
            }
            input[type=submit] {
                height: $controlbox-dropdown-height + 1px;
                width: 40px;
                padding: 1px;
                float: right;
            }
        }

        .controlbox-panes {
<<<<<<< HEAD
            overflow-y: scroll;
=======
            height: 100%;
            overflow-y: auto;
>>>>>>> db85cb7f
        }

        .controlbox-pane {
            padding: $controlbox-pane-padding;
            background-color: white;
            border: 0;
            font-size: $font-size;
            left: 0;
            text-align: left;
            overflow-y: scroll;
            overflow-x: hidden;
            border-radius: $chatbox-border-radius;

            .switch-form {
                padding-bottom: 2em;
                p {
                    margin-top: 0.5em;
                }
            }
            label {
                font-size: $font-size;
                font-weight: bold;
                height: auto;
            }
            dd {
                margin-left: 0;
                margin-bottom: 0;
                &.odd {
                    background-color: #DCEAC5;
                }
            }
        }

        .add-xmpp-contact {
            padding: 1em 0.5em;
            input {
                margin: 0 0 1rem;
                width: 100%;
            }
            button {
                width: 100%;
            }
        }

        .xmpp-status-menu {
            text-align: left;
            box-shadow: 1px 4px 10px 1px rgba(0, 0, 0, 0.4);
            &.collapsed {
                box-shadow: none;
            }
            li {
                padding: 2px;
                a {
                    width: 100%;
                    padding: 0.3em;
                }
            }
        }
        .xmpp-status-menu li a.logout,
        .xmpp-status-menu li a.logout span {
            color: $warning-color;
        }

        .set-xmpp-status {
            background: none;
            margin: 1em 0 0.5em 0em;
            .dropdown dd ul {
                z-index: 22;
            }
        }
    }

    .toggle-controlbox {
        background-color: $link-color;
        border-top-left-radius: $button-border-radius;
        border-top-right-radius: $button-border-radius;
        color: #0a0a0a;
        float: right;
        height: 100%;
        margin: 0 $chat-gutter;
        padding: 10px 8px 0 8px;
        span {
            color: $inverse-link-color;
        }
    }

    .xmpp-status, .xmpp-status-menu {
        .online {
            color: $green;
        }
        .dnd {
            color: $red
        }
        .away {
            color: $light-blue;
        }
        .logout, .offline {
            color: $gray-color;
        }
    }
}

@media screen and (max-width: 767px) {
    #conversejs {
        #controlbox {
            .box-flyout {
                width: 100%;
                left: 0;
            }

            .sidebar {
                display: block;
            }

            #users {
                position: absolute;
                top: 0;
                display: none;
                &.controlbox-pane {
                    width: 100%;
                }
            }

        }

        &.sidebar-open {
            .chatbox:not(#controlbox) {
                display: none;
            }
            #controlbox {
                #users {
                    display: block;
                }
            }
        }
    }
}<|MERGE_RESOLUTION|>--- conflicted
+++ resolved
@@ -404,12 +404,8 @@
         }
 
         .controlbox-panes {
-<<<<<<< HEAD
-            overflow-y: scroll;
-=======
             height: 100%;
             overflow-y: auto;
->>>>>>> db85cb7f
         }
 
         .controlbox-pane {
