// Converse.js (A browser based XMPP chat client)
// http://conversejs.org
//
// This is the utilities module.
//
// Copyright (c) 2012-2017, Jan-Carel Brand <jc@opkode.com>
// Licensed under the Mozilla Public License (MPLv2)
//
/*global define, escape, window, Uint8Array */
(function (root, factory) {
    if (typeof define === 'function' && define.amd) {
        define([
            "sizzle",
            "es6-promise",
            "lodash.noconflict",
            "backbone",
            "strophe",
            "uri",
            "templates/audio.html",
            "templates/file.html",
            "templates/image.html",
            "templates/video.html"
        ], factory);
    } else {
        // Used by the mockups
        const Strophe = {
            'Strophe': root.Strophe,
            '$build': root.$build,
            '$iq': root.$iq,
            '$msg': root.$msg,
            '$pres': root.$pres,
            'SHA1': root.SHA1,
            'MD5': root.MD5,
            'b64_hmac_sha1': root.b64_hmac_sha1,
            'b64_sha1': root.b64_sha1,
            'str_hmac_sha1': root.str_hmac_sha1,
            'str_sha1': root.str_sha1
        };
        root.converse_utils = factory(
            root.sizzle,
            root.Promise,
            root._,
            root.Backbone,
            Strophe
        );
    }
}(this, function (
        sizzle,
        Promise,
        _,
        Backbone,
        Strophe,
        URI,
        tpl_audio,
        tpl_file,
        tpl_image,
        tpl_video
    ) {
    "use strict";
    Strophe = Strophe.Strophe;

    const URL_REGEX = /\b(https?:\/\/|www\.|https?:\/\/www\.)[^\s<>]{2,200}\b\/?/g;

    const logger = _.assign({
        'debug': _.get(console, 'log') ? console.log.bind(console) : _.noop,
        'error': _.get(console, 'log') ? console.log.bind(console) : _.noop,
        'info': _.get(console, 'log') ? console.log.bind(console) : _.noop,
        'warn': _.get(console, 'log') ? console.log.bind(console) : _.noop
    }, console);

    var isImage = function (url) {
        return new Promise((resolve, reject) => {
            var img = new Image();
            var timer = window.setTimeout(function () {
                reject(new Error("Could not determine whether it's an image"));
                img = null;
            }, 3000);
            img.onerror = img.onabort = function () {
                clearTimeout(timer);
                reject(new Error("Could not determine whether it's an image"));
            };
            img.onload = function () {
                clearTimeout(timer);
                resolve(img);
            };
            img.src = url;
        });
    };

    function slideOutWrapup (el) {
        /* Wrapup function for slideOut. */
        el.removeAttribute('data-slider-marker');
        el.classList.remove('collapsed');
        el.style.overflow = "";
        el.style.height = "";
    }


    var u = {};

    u.getLongestSubstring = function (string, candidates) {
        function reducer (accumulator, current_value) {
            if (string.startsWith(current_value)) {
                if (current_value.length > accumulator.length) {
                    return current_value;
                } else {
                    return accumulator;
                }
            } else {
                return accumulator;
            }
        }
        return candidates.reduce(reducer, '');
    }

    u.getNextElement = function (el, selector='*') {
        let next_el = el.nextElementSibling;
        while (!_.isNull(next_el) && !sizzle.matchesSelector(next_el, selector)) {
            next_el = next_el.nextElementSibling;
        }
        return next_el;
    }

    u.getPreviousElement = function (el, selector='*') {
        let prev_el = el.previousSibling;
        while (!_.isNull(prev_el) && !sizzle.matchesSelector(prev_el, selector)) {
            prev_el = prev_el.previousSibling
        }
        return prev_el;
    }

    u.getFirstChildElement = function (el, selector='*') {
        let first_el = el.firstElementChild;
        while (!_.isNull(first_el) && !sizzle.matchesSelector(first_el, selector)) {
            first_el = first_el.nextSibling
        }
        return first_el;
    }

    u.getLastChildElement = function (el, selector='*') {
        let last_el = el.lastElementChild;
        while (!_.isNull(last_el) && !sizzle.matchesSelector(last_el, selector)) {
            last_el = last_el.previousSibling
        }
        return last_el;
    }

    u.calculateElementHeight = function (el) {
        /* Return the height of the passed in DOM element,
         * based on the heights of its children.
         */
        return _.reduce(
            el.children,
            (result, child) => result + child.offsetHeight, 0
        );
    }

    u.addClass = function (className, el) {
        if (el instanceof Element) {
            el.classList.add(className);
        }
    }

    u.removeClass = function (className, el) {
        if (el instanceof Element) {
            el.classList.remove(className);
        }
        return el;
    }

    u.removeElement = function (el) {
        if (!_.isNil(el) && !_.isNil(el.parentNode)) {
            el.parentNode.removeChild(el);
        }
    }

    u.showElement = _.flow(
        _.partial(u.removeClass, 'collapsed'),
        _.partial(u.removeClass, 'hidden')
    )

    u.hideElement = function (el) {
        if (!_.isNil(el)) {
            el.classList.add('hidden');
        }
        return el;
    }

    u.ancestor = function (el, selector) {
        let parent = el;
        while (!_.isNil(parent) && !sizzle.matchesSelector(parent, selector)) {
            parent = parent.parentElement;
        }
        return parent;
    }

    u.nextUntil = function (el, selector, include_self=false) {
        /* Return the element's siblings until one matches the selector. */
        const matches = [];
        let sibling_el = el.nextElementSibling;
        while (!_.isNil(sibling_el) && !sibling_el.matches(selector)) {
            matches.push(sibling_el);
            sibling_el = sibling_el.nextElementSibling;
        }
        return matches;
    }

    u.unescapeHTML = function (htmlEscapedText) {
        /* Helper method that replace HTML-escaped symbols with equivalent characters
         * (e.g. transform occurrences of '&amp;' to '&')
         *
         * Parameters:
         *  (String) htmlEscapedText: a String containing the HTML-escaped symbols.
         */
        var div = document.createElement('div');
        div.innerHTML = htmlEscapedText;
        return div.innerText;
    };

    u.escapeHTML = function (string) {
        return string
            .replace(/&/g, "&amp;")
            .replace(/</g, "&lt;")
            .replace(/>/g, "&gt;")
            .replace(/"/g, "&quot;");
    };

    u.escapeURL = function (url) {
        return encodeURI(decodeURI(url)).replace(/[!'()]/g, escape).replace(/\*/g, "%2A");
    };

    u.prefixMentions = function (message) {
        /* Given a message object, return its text with @ chars
         * inserted before the mentioned nicknames.
         */
        let text = message.get('message');
        (message.get('references') || [])
            .sort((a, b) => b.begin - a.begin)
            .forEach(ref => {
                text = `${text.slice(0, ref.begin)}@${text.slice(ref.begin)}`
            });
        return text;
    };

    u.addMentionsMarkup = function (text, references, chatbox) {
        if (chatbox.get('message_type') !== 'groupchat') {
            return text;
        }
        const nick = chatbox.get('nick');
        references
            .sort((a, b) => b.begin - a.begin)
            .forEach(ref => {
                const mention = text.slice(ref.begin, ref.end)
                chatbox;
                if (mention === nick) {
                    text = text.slice(0, ref.begin) + `<span class="mention mention--self badge badge-info">${mention}</span>` + text.slice(ref.end);
                } else {
                    text = text.slice(0, ref.begin) + `<span class="mention">${mention}</span>` + text.slice(ref.end);
                }
            });
        return text;
    };

    u.addHyperlinks = function (text) {
        return URI.withinString(text, function (url) {
            var uri = new URI(url);
            uri.normalize();
            if (!url.startsWith('http://') && !url.startsWith('https://')) {
                url = 'http://' + url;
            }
            url = u.escapeHTML(u.escapeURL(url));
            return `<a target="_blank" rel="noopener" href="${url}">${u.escapeHTML(uri.readable())}</a>`;
        });
    };

    u.renderNewLines = function (text) {
        return text.replace(/\n\n+/g, '<br><br>').replace(/\n/g, '<br/>');
    };

    u.renderImageURLs = function (_converse, obj) {
        /* Returns a Promise which resolves once all images have been loaded.
         */
        const { __ } = _converse;
        const list = obj.textContent.match(URL_REGEX) || [];
        return Promise.all(
            _.map(list, (url) =>
                new Promise((resolve, reject) =>
                    isImage(url).then(function (img) {
                        const i = new Image();
                        i.src = img.src;
                        i.addEventListener('load', resolve);
                        // We also resolve for non-images, otherwise the
                        // Promise.all resolves prematurely.
                        i.addEventListener('error', resolve);

                        _.each(sizzle(`a[href="${url}"]`, obj), (a) => {
                            a.outerHTML= tpl_image({
                                'url': url,
                                'label_download': __('Download')
                            })
                        });
                    }).catch(resolve)
                )
            )
        )
    };

    u.renderFileURL = function (_converse, url) {
        const uri = new URI(url),
              { __ } = _converse,
              filename = uri.filename();
        if (!_.includes(["https", "http"], uri.protocol()) ||
            filename.endsWith('mp3') || filename.endsWith('mp4') ||
            filename.endsWith('jpg') || filename.endsWith('jpeg') ||
            filename.endsWith('png') || filename.endsWith('gif') ||
            filename.endsWith('svg')) {

            return url;
        }
        return tpl_file({
            'url': url,
            'label_download': __('Download "%1$s"', filename)
        })
    };

    u.renderImageURL = function (_converse, url) {
        const { __ } = _converse;
        if (url.endsWith('jpg') || url.endsWith('jpeg') || url.endsWith('png') ||
            url.endsWith('gif') || url.endsWith('svg')) {

            return tpl_image({
                'url': url,
                'label_download': __('Download')
            })
        }
        return url;
    };

    u.renderMovieURL = function (_converse, url) {
        const { __ } = _converse;
        if (url.endsWith('mp4')) {
            return tpl_video({
                'url': url,
                'label_download': __('Download video file')
            })
        }
        return url;
    };

    u.renderAudioURL = function (_converse, url) {
        const { __ } = _converse;
        if (url.endsWith('mp3')) {
            return tpl_audio({
                'url': url,
                'label_download': __('Download audio file')
            })
        }
        return url;
    };

    u.slideInAllElements = function (elements, duration=300) {
        return Promise.all(
            _.map(
                elements,
                _.partial(u.slideIn, _, duration)
            ));
    };

    u.slideToggleElement = function (el, duration) {
        if (_.includes(el.classList, 'collapsed') ||
                _.includes(el.classList, 'hidden')) {
            return u.slideOut(el, duration);
        } else {
            return u.slideIn(el, duration);
        }
    };

    u.hasClass = function (className, el) {
        return _.includes(el.classList, className);
    };

    u.slideOut = function (el, duration=200) {
        /* Shows/expands an element by sliding it out of itself
         *
         * Parameters:
         *      (HTMLElement) el - The HTML string
         *      (Number) duration - The duration amount in milliseconds
         */
        return new Promise((resolve, reject) => {
            if (_.isNil(el)) {
                const err = "Undefined or null element passed into slideOut"
                logger.warn(err);
                reject(new Error(err));
                return;
            }
            const marker = el.getAttribute('data-slider-marker');
            if (marker) {
                el.removeAttribute('data-slider-marker');
                window.cancelAnimationFrame(marker);
            }
            const end_height = u.calculateElementHeight(el);
            if (window.converse_disable_effects) { // Effects are disabled (for tests)
                el.style.height = end_height + 'px';
                slideOutWrapup(el);
                resolve();
                return;
            }
            if (!u.hasClass('collapsed', el) && !u.hasClass('hidden', el)) {
                resolve();
                return;
            }

            const steps = duration/17; // We assume 17ms per animation which is ~60FPS
            let height = 0;

            function draw () {
                height += end_height/steps;
                if (height < end_height) {
                    el.style.height = height + 'px';
                    el.setAttribute(
                        'data-slider-marker',
                        window.requestAnimationFrame(draw)
                    );
                } else {
                    // We recalculate the height to work around an apparent
                    // browser bug where browsers don't know the correct
                    // offsetHeight beforehand.
                    el.removeAttribute('data-slider-marker');
                    el.style.height = u.calculateElementHeight(el) + 'px';
                    el.style.overflow = "";
                    el.style.height = "";
                    resolve();
                }
            }
            el.style.height = '0';
            el.style.overflow = 'hidden';
            el.classList.remove('hidden');
            el.classList.remove('collapsed');
            el.setAttribute(
                'data-slider-marker',
                window.requestAnimationFrame(draw)
            );
        });
    };

    u.slideIn = function (el, duration=200) {
        /* Hides/collapses an element by sliding it into itself. */
        return new Promise((resolve, reject) => {
            if (_.isNil(el)) {
                const err = "Undefined or null element passed into slideIn";
                logger.warn(err);
                return reject(new Error(err));
            } else if (_.includes(el.classList, 'collapsed')) {
                return resolve(el);
            } else if (window.converse_disable_effects) { // Effects are disabled (for tests)
                el.classList.add('collapsed');
                el.style.height = "";
                return resolve(el);
            }
            const marker = el.getAttribute('data-slider-marker');
            if (marker) {
                el.removeAttribute('data-slider-marker');
                window.cancelAnimationFrame(marker);
            }
            const original_height = el.offsetHeight,
                 steps = duration/17; // We assume 17ms per animation which is ~60FPS
            let height = original_height;

            el.style.overflow = 'hidden';

            function draw () { 
                height -= original_height/steps;
                if (height > 0) {
                    el.style.height = height + 'px';
                    el.setAttribute(
                        'data-slider-marker',
                        window.requestAnimationFrame(draw)
                    );
                } else {
                    el.removeAttribute('data-slider-marker');
                    el.classList.add('collapsed');
                    el.style.height = "";
                    resolve(el);
                }
            }
            el.setAttribute(
                'data-slider-marker',
                window.requestAnimationFrame(draw)
            );
        });
    };

    function afterAnimationEnds (el, callback) {
        el.classList.remove('visible');
        if (_.isFunction(callback)) {
            callback();
        }
    }

    u.fadeIn = function (el, callback) {
        if (_.isNil(el)) {
            logger.warn("Undefined or null element passed into fadeIn");
        }
        if (window.converse_disable_effects) {
            el.classList.remove('hidden');
            return afterAnimationEnds(el, callback);
        }
        if (_.includes(el.classList, 'hidden')) {
            el.classList.add('visible');
            el.classList.remove('hidden');
            el.addEventListener("webkitAnimationEnd", _.partial(afterAnimationEnds, el, callback));
            el.addEventListener("animationend", _.partial(afterAnimationEnds, el, callback));
            el.addEventListener("oanimationend", _.partial(afterAnimationEnds, el, callback));
        } else {
            afterAnimationEnds(el, callback);
        }
    };

    u.isValidJID = function (jid) {
        return _.compact(jid.split('@')).length === 2 && !jid.startsWith('@') && !jid.endsWith('@');
    };

    u.isValidMUCJID = function (jid) {
        return !jid.startsWith('@') && !jid.endsWith('@');
    };

    u.isSameBareJID = function (jid1, jid2) {
        return Strophe.getBareJidFromJid(jid1).toLowerCase() ===
                Strophe.getBareJidFromJid(jid2).toLowerCase();
    };

    u.getMostRecentMessage = function (model) {
        const messages = model.messages.filter('message');
        return messages[messages.length-1];
    }

    u.isNewMessage = function (message) {
        /* Given a stanza, determine whether it's a new
         * message, i.e. not a MAM archived one.
         */
        if (message instanceof Element) {
            return !(
                sizzle(`result[xmlns="${Strophe.NS.MAM}"]`, message).length &&
                sizzle(`delay[xmlns="${Strophe.NS.DELAY}"]`, message).length
            );
        } else {
            return !(message.get('is_delayed') && message.get('is_archived'));
        }
    };

    u.isOnlyChatStateNotification = function (attrs) {
        if (attrs instanceof Backbone.Model) {
            attrs = attrs.attributes;
        }
        return attrs['chat_state'] &&
            !attrs['oob_url'] &&
            !attrs['file'] &&
            !attrs['message'];
    };

    u.isOTRMessage = function (message) {
        var body = message.querySelector('body'),
            text = (!_.isNull(body) ? body.textContent: undefined);
        return text && !!text.match(/^\?OTR/);
    };

    u.isHeadlineMessage = function (_converse, message) {
        var from_jid = message.getAttribute('from');
        if (message.getAttribute('type') === 'headline') {
            return true;
        }
        const chatbox = _converse.chatboxes.get(Strophe.getBareJidFromJid(from_jid));
        if (chatbox && chatbox.get('type') === 'chatroom') {
            return false;
        }
        if (message.getAttribute('type') !== 'error' &&
                !_.isNil(from_jid) &&
                !_.includes(from_jid, '@')) {
            // Some servers (I'm looking at you Prosody) don't set the message
            // type to "headline" when sending server messages. For now we
            // check if an @ signal is included, and if not, we assume it's
            // a headline message.
            return true;
        }
        return false;
    };

    u.merge = function merge (first, second) {
        /* Merge the second object into the first one.
         */
        for (var k in second) {
            if (_.isObject(first[k])) {
                merge(first[k], second[k]);
            } else {
                first[k] = second[k];
            }
        }
    };

    u.applyUserSettings = function applyUserSettings (context, settings, user_settings) {
        /* Configuration settings might be nested objects. We only want to
         * add settings which are whitelisted.
         */
        for (var k in settings) {
            if (_.isUndefined(user_settings[k])) {
                continue;
            }
            if (_.isObject(settings[k]) && !_.isArray(settings[k])) {
                applyUserSettings(context[k], settings[k], user_settings[k]);
            } else {
                context[k] = user_settings[k];
            }
        }
    };

    u.stringToNode = function (s) {
        /* Converts an HTML string into a DOM Node.
         * Expects that the HTML string has only one top-level element,
         * i.e. not multiple ones.
         *
         * Parameters:
         *      (String) s - The HTML string
         */
        var div = document.createElement('div');
        div.innerHTML = s;
        return div.firstElementChild;
    };

    u.getOuterWidth = function (el, include_margin=false) {
        var width = el.offsetWidth;
        if (!include_margin) {
            return width;
        }
        var style = window.getComputedStyle(el);
        width += parseInt(style.marginLeft, 10) + parseInt(style.marginRight, 10);
        return width;
    };

    u.stringToElement = function (s) {
        /* Converts an HTML string into a DOM element.
         * Expects that the HTML string has only one top-level element,
         * i.e. not multiple ones.
         *
         * Parameters:
         *      (String) s - The HTML string
         */
        var div = document.createElement('div');
        div.innerHTML = s;
        return div.firstElementChild;
    };

    u.matchesSelector = function (el, selector) {
        /* Checks whether the DOM element matches the given selector.
         *
         * Parameters:
         *      (DOMElement) el - The DOM element
         *      (String) selector - The selector
         */
        return (
            el.matches ||
            el.matchesSelector ||
            el.msMatchesSelector ||
            el.mozMatchesSelector ||
            el.webkitMatchesSelector ||
            el.oMatchesSelector
        ).call(el, selector);
    };

    u.queryChildren = function (el, selector) {
        /* Returns a list of children of the DOM element that match the
         * selector.
         *
         *  Parameters:
         *      (DOMElement) el - the DOM element
         *      (String) selector - the selector they should be matched
         *          against.
         */
        return _.filter(el.childNodes, _.partial(u.matchesSelector, _, selector));
    };

    u.contains = function (attr, query) {
        return function (item) {
            if (typeof attr === 'object') {
                var value = false;
                _.forEach(attr, function (a) {
                    value = value || _.includes(item.get(a).toLowerCase(), query.toLowerCase());
                });
                return value;
            } else if (typeof attr === 'string') {
                return _.includes(item.get(attr).toLowerCase(), query.toLowerCase());
            } else {
                throw new TypeError('contains: wrong attribute type. Must be string or array.');
            }
        };
    };

    u.isOfType = function (type, item) {
        return item.get('type') == type;
    };

    u.isInstance = function (type, item) {
        return item instanceof type;
    };

    u.getAttribute = function (key, item) {
        return item.get(key);
    };

    u.contains.not = function (attr, query) {
        return function (item) {
            return !(u.contains(attr, query)(item));
        };
    };

    u.rootContains = function (root, el) {
        // The document element does not have the contains method in IE.
        if (root === document && !root.contains) {
            return document.head.contains(el) || document.body.contains(el);
        }
        return root.contains ? root.contains(el) : window.HTMLElement.prototype.contains.call(root, el);
    };

    u.createFragmentFromText = function (markup) {
        /* Returns a DocumentFragment containing DOM nodes based on the
         * passed-in markup text.
         */
        // http://stackoverflow.com/questions/9334645/create-node-from-markup-string
        var frag = document.createDocumentFragment(),
            tmp = document.createElement('body'), child;
        tmp.innerHTML = markup;
        // Append elements in a loop to a DocumentFragment, so that the
        // browser does not re-render the document for each node.
        while (child = tmp.firstChild) {  // eslint-disable-line no-cond-assign
            frag.appendChild(child);
        }
        return frag
    };

    u.addEmoji = function (_converse, emojione, text) {
        if (_converse.use_emojione) {
            return emojione.toImage(text);
        } else {
            return emojione.shortnameToUnicode(text);
        }
    }

    u.getEmojisByCategory = function (_converse, emojione) {
        /* Return a dict of emojis with the categories as keys and
         * lists of emojis in that category as values.
         */
        if (_.isUndefined(_converse.emojis_by_category)) {
            const emojis = _.values(_.mapValues(emojione.emojioneList, function (value, key, o) {
                value._shortname = key;
                return value
            }));
            const tones = [':tone1:', ':tone2:', ':tone3:', ':tone4:', ':tone5:'];
            const excluded = [':kiss_ww:', ':kiss_mm:', ':kiss_woman_man:'];
            const excluded_substrings = [
                ':woman', ':man', ':women_', ':men_', '_man_', '_woman_', '_woman:', '_man:'
            ];
            const excluded_categories = ['modifier', 'regional'];
            const categories = _.difference(
                _.uniq(_.map(emojis, _.partial(_.get, _, 'category'))),
                excluded_categories
            );
            const emojis_by_category = {};
            _.forEach(categories, (cat) => {
                let list = _.sortBy(_.filter(emojis, ['category', cat]), ['uc_base']);
                list = _.filter(
                    list,
                    (item) => !_.includes(_.concat(tones, excluded), item._shortname) &&
                              !_.some(excluded_substrings, _.partial(_.includes, item._shortname))
                );
                if (cat === 'people') {
                    const idx = _.findIndex(list, ['uc_base', '1f600']);
                    list = _.union(_.slice(list, idx), _.slice(list, 0, idx+1));
                } else if (cat === 'activity') {
                    list = _.union(_.slice(list, 27-1), _.slice(list, 0, 27));
                } else if (cat === 'objects') {
                    list = _.union(_.slice(list, 24-1), _.slice(list, 0, 24));
                } else if (cat === 'travel') {
                    list = _.union(_.slice(list, 17-1), _.slice(list, 0, 17));
                } else if (cat === 'symbols') {
                    list = _.union(_.slice(list, 60-1), _.slice(list, 0, 60));
                }
                emojis_by_category[cat] = list;
            });
            _converse.emojis_by_category = emojis_by_category;
        }
        return _converse.emojis_by_category;
    };

    u.getTonedEmojis = function (_converse) {
        _converse.toned_emojis = _.uniq(
            _.map(
                _.filter(
                    u.getEmojisByCategory(_converse).people,
                    (person) => _.includes(person._shortname, '_tone')
                ),
                (person) => person._shortname.replace(/_tone[1-5]/, '')
            ));
        return _converse.toned_emojis;
    };

    u.isPersistableModel = function (model) {
        return model.collection && model.collection.browserStorage;
    };

    u.getResolveablePromise = function () {
        /* Returns a promise object on which `resolve` or `reject` can be
         * called.
         */
        const wrapper = {};
        const promise = new Promise((resolve, reject) => {
            wrapper.resolve = resolve;
            wrapper.reject = reject;
        })
        _.assign(promise, wrapper);
        return promise;
    };

    u.interpolate = function (string, o) {
        return string.replace(/{{{([^{}]*)}}}/g,
            (a, b) => {
                var r = o[b];
                return typeof r === 'string' || typeof r === 'number' ? r : a;
            });
    };

    u.onMultipleEvents = function (events=[], callback) {
        /* Call the callback once all the events have been triggered
         *
         * Parameters:
         *  (Array) events: An array of objects, with keys `object` and
         *      `event`, representing the event name and the object it's
         *      triggered upon.
         *  (Function) callback: The function to call once all events have
         *      been triggered.
         */
        let triggered = [];

        function handler (result) {
            triggered.push(result)
            if (events.length === triggered.length) {
                callback(triggered);
                triggered = [];
            }
        }
        _.each(events, (map) => map.object.on(map.event, handler));
    };

    u.safeSave = function (model, attributes) {
        if (u.isPersistableModel(model)) {
            model.save(attributes);
        } else {
            model.set(attributes);
        }
    };

    u.siblingIndex = function (el) {
        /* eslint-disable no-cond-assign */
        for (var i = 0; el = el.previousElementSibling; i++);
        return i;
    };

    u.getCurrentWord = function (input) {
        const cursor = input.selectionEnd || undefined;
        return _.last(input.value.slice(0, cursor).split(' '));
    };

    u.replaceCurrentWord = function (input, new_value) {
        const cursor = input.selectionEnd || undefined,
              current_word = _.last(input.value.slice(0, cursor).split(' ')),
              value = input.value;
        input.value = value.slice(0, cursor - current_word.length) + `${new_value} ` + value.slice(cursor);
        input.selectionEnd = cursor - current_word.length + new_value.length + 1;
    };

    u.isVisible = function (el) {
        if (u.hasClass('hidden', el)) {
            return false;
        }
        // XXX: Taken from jQuery's "visible" implementation
        return el.offsetWidth > 0 || el.offsetHeight > 0 || el.getClientRects().length > 0;
    };

    u.triggerEvent = function (el, name, type="Event", bubbles=true, cancelable=true) {
        const evt = document.createEvent(type);
        evt.initEvent(name, bubbles, cancelable);
        el.dispatchEvent(evt);
    };

    u.geoUriToHttp = function(text, geouri_replacement) {
        const regex = /geo:([\-0-9.]+),([\-0-9.]+)(?:,([\-0-9.]+))?(?:\?(.*))?/g;
        return text.replace(regex, geouri_replacement);
    };

    u.httpToGeoUri = function(text, _converse) {
        const replacement = 'geo:$1,$2';
        return text.replace(_converse.geouri_regex, replacement);
    };

    u.getSelectValues = function (select) {
        const result = [];
        const options = select && select.options;
        for (var i=0, iLen=options.length; i<iLen; i++) {
            const opt = options[i];
            if (opt.selected) {
                result.push(opt.value || opt.text);
            }
        }
        return result;
    };

<<<<<<< HEAD
    u.arrayBufferToHex = function (ab) {
        const hexCodes = [];
        const padding = '00000000';
        const view = new window.DataView(ab);
        for (var i = 0; i < view.byteLength; i += 4) {
            // Using getUint32 reduces the number of iterations needed (we process 4 bytes each time)
            const value = view.getUint32(i)
            // toString(16) will give the hex representation of the number without padding
            const stringValue = value.toString(16)
            // We use concatenation and slice for padding
            const paddedValue = (padding + stringValue).slice(-padding.length)
            hexCodes.push(paddedValue);
        }
        return hexCodes.join("");
    };

    u.arrayBufferToString = function (ab) {
        const enc = new TextDecoder("utf-8");
        return enc.decode(ab);
    };

    u.arrayBufferToBase64 = function (ab) {
        return btoa(new Uint8Array(ab)
            .reduce((data, byte) => data + String.fromCharCode(byte), ''));
    };

    u.stringToArrayBuffer = function (string) {
        const enc = new TextEncoder(); // always utf-8
        return enc.encode(string);
    };

    u.base64ToArrayBuffer = function (b64) {
        const binary_string =  window.atob(b64),
              len = binary_string.length,
              bytes = new Uint8Array(len);

        for (let i = 0; i < len; i++) {
            bytes[i] = binary_string.charCodeAt(i)
        }
        return bytes.buffer
    };

    u.getRandomInt = function (max) {
        return Math.floor(Math.random() * Math.floor(max));
=======
    u.putCurserAtEnd = function (textarea) {
        if (textarea !== document.activeElement) {
            textarea.focus();
        }
        // Double the length because Opera is inconsistent about whether a carriage return is one character or two.
        const len = textarea.value.length * 2;
        // Timeout seems to be required for Blink
        setTimeout(() => textarea.setSelectionRange(len, len), 1);
        // Scroll to the bottom, in case we're in a tall textarea
        // (Necessary for Firefox and Chrome)
        this.scrollTop = 999999;
>>>>>>> 299fa4f3
    };

    u.getUniqueId = function () {
        return 'xxxxxxxx-xxxx'.replace(/[x]/g, function(c) {
            var r = Math.random() * 16 | 0,
                v = c === 'x' ? r : r & 0x3 | 0x8;
            return v.toString(16);
        });
    };
    return u;
}));<|MERGE_RESOLUTION|>--- conflicted
+++ resolved
@@ -912,7 +912,6 @@
         return result;
     };
 
-<<<<<<< HEAD
     u.arrayBufferToHex = function (ab) {
         const hexCodes = [];
         const padding = '00000000';
@@ -957,7 +956,8 @@
 
     u.getRandomInt = function (max) {
         return Math.floor(Math.random() * Math.floor(max));
-=======
+    };
+
     u.putCurserAtEnd = function (textarea) {
         if (textarea !== document.activeElement) {
             textarea.focus();
@@ -969,7 +969,6 @@
         // Scroll to the bottom, in case we're in a tall textarea
         // (Necessary for Firefox and Chrome)
         this.scrollTop = 999999;
->>>>>>> 299fa4f3
     };
 
     u.getUniqueId = function () {
