--- conflicted
+++ resolved
@@ -2302,11 +2302,7 @@
           #conversejs #converse-roster .roster-contacts dd .open-chat.unread-msgs .contact-name {
             width: 70%; }
         #conversejs #converse-roster .roster-contacts dd .open-chat .msgs-indicator {
-<<<<<<< HEAD
-          background-color: #E7A151;
-=======
           background-color: #3AA569;
->>>>>>> da74615b
           opacity: 1;
           border-radius: 10%;
           padding: 0 0.2em;
