(function (root, factory) {
    define([
        "jquery",
        "jasmine",
        "mock",
        "test-utils"
        ], factory);
} (this, function ($, jasmine, mock, test_utils) {
    "use strict";
    var _ = converse.env._;
    var $iq = converse.env.$iq;
    var $msg = converse.env.$msg;
    var Strophe = converse.env.Strophe;
    var u = converse.env.utils;

    return describe("Chatboxes", function () {

        describe("A Chatbox", function () {

            it("has a /help command to show the available commands",
                mock.initConverseWithPromises(
                    null, ['rosterGroupsFetched'], {},
                    function (done, _converse) {

                test_utils.createContacts(_converse, 'current');
                test_utils.openControlBox();

                var contact_jid = mock.cur_names[0].replace(/ /g,'.').toLowerCase() + '@localhost';
                test_utils.openChatBoxFor(_converse, contact_jid);
                var view = _converse.chatboxviews.get(contact_jid);
                test_utils.sendMessage(view, '/help');

                const info_messages = Array.prototype.slice.call(view.el.querySelectorAll('.chat-info:not(.chat-date)'), 0);
                expect(info_messages.length).toBe(3);
                expect(info_messages.pop().textContent).toBe('/help: Show this menu');
                expect(info_messages.pop().textContent).toBe('/me: Write in the third person');
                expect(info_messages.pop().textContent).toBe('/clear: Remove messages');

                var msg = $msg({
                        from: contact_jid,
                        to: _converse.connection.jid,
                        type: 'chat',
                        id: (new Date()).getTime()
                    }).c('body').t('hello world').tree();
                _converse.chatboxes.onMessage(msg);
                expect(view.content.lastElementChild.textContent.trim().indexOf('hello world')).not.toBe(-1);
                done();
            }));


            it("supports the /me command",
                mock.initConverseWithPromises(
                    null, ['rosterGroupsFetched'], {},
                    function (done, _converse) {

                var view;
                test_utils.createContacts(_converse, 'current');
                test_utils.waitUntilDiscoConfirmed(_converse, 'localhost', [], ['vcard-temp'])
                .then(() => test_utils.waitUntil(() => _converse.xmppstatus.vcard.get('fullname')), 300)
                .then(function () {
                    test_utils.openControlBox();
                    expect(_converse.chatboxes.length).toEqual(1);
                    var sender_jid = mock.cur_names[0].replace(/ /g,'.').toLowerCase() + '@localhost';
                    var message = '/me is tired';
                    var msg = $msg({
                            from: sender_jid,
                            to: _converse.connection.jid,
                            type: 'chat',
                            id: (new Date()).getTime()
                        }).c('body').t(message).up()
                        .c('active', {'xmlns': 'http://jabber.org/protocol/chatstates'}).tree();

                    _converse.chatboxes.onMessage(msg);
                    view = _converse.chatboxviews.get(sender_jid);

                    test_utils.waitUntil(function () {
                        return u.isVisible(view.el);
                    }).then(function () {
                        expect(view.el.querySelectorAll('.chat-action').length).toBe(1);
                        expect(_.includes(view.el.querySelector('.chat-msg-author').textContent, '**Max Frankfurter')).toBeTruthy();
                        expect($(view.el).find('.chat-msg-text').text()).toBe(' is tired');

                        message = '/me is as well';
                        test_utils.sendMessage(view, message);
                        expect(view.el.querySelectorAll('.chat-action').length).toBe(2);

                        return test_utils.waitUntil(() => $(view.el).find('.chat-msg-author:last').text() === '**Max Mustermann');
                    }).then(function () {
                        expect($(view.el).find('.chat-msg-text:last').text()).toBe(' is as well');
                        expect($(view.el).find('.chat-msg:last').hasClass('chat-msg-followup')).toBe(false);

                        // Check that /me messages after a normal message don't
                        // get the 'chat-msg-followup' class.
                        message = 'This a normal message';
                        test_utils.sendMessage(view, message);
                        let message_el = view.el.querySelector('.message:last-child');
                        expect(u.hasClass('chat-msg-followup', message_el)).toBeFalsy();

                        message = '/me wrote a 3rd person message';
                        test_utils.sendMessage(view, message);
                        message_el = view.el.querySelector('.message:last-child');
                        expect(view.el.querySelectorAll('.chat-action').length).toBe(3);
                        expect($(view.el).find('.chat-msg-text:last').text()).toBe(' wrote a 3rd person message');
                        expect($(view.el).find('.chat-msg-author:last').is(':visible')).toBeTruthy();
                        expect(u.hasClass('chat-msg-followup', message_el)).toBeFalsy();
                        done();
                    });
                });
            }));

            it("is created when you click on a roster item",
                mock.initConverseWithPromises(
                    null, ['rosterGroupsFetched'], {},
                    function (done, _converse) {

                test_utils.createContacts(_converse, 'current');
                test_utils.openControlBox();

                var i, $el, jid, chatboxview;
                // openControlBox was called earlier, so the controlbox is
                // visible, but no other chat boxes have been created.
                expect(_converse.chatboxes.length).toEqual(1);
                spyOn(_converse.chatboxviews, 'trimChats');
                expect($("#conversejs .chatbox").length).toBe(1); // Controlbox is open

                test_utils.waitUntil(function () {
                    return $(_converse.rosterview.el).find('.roster-group li').length;
                }, 700).then(function () {
                    var online_contacts = $(_converse.rosterview.el).find('.roster-group .current-xmpp-contact a.open-chat');
                    expect(online_contacts.length).toBe(15);
                    for (i=0; i<online_contacts.length; i++) {
                        $el = $(online_contacts[i]);
                        jid = $el.text().trim().replace(/ /g,'.').toLowerCase() + '@localhost';
                        $el[0].click();
                        chatboxview = _converse.chatboxviews.get(jid);
                        expect(_converse.chatboxes.length).toEqual(i+2);
                        expect(_converse.chatboxviews.trimChats).toHaveBeenCalled();
                        // Check that new chat boxes are created to the left of the
                        // controlbox (but to the right of all existing chat boxes)
                        expect($("#conversejs .chatbox").length).toBe(i+2);
                        expect($("#conversejs .chatbox")[1].id).toBe(chatboxview.model.get('box_id'));
                    }
                    done();
                });
            }));

            it("can be trimmed to conserve space",
                mock.initConverseWithPromises(
                    null, ['rosterGroupsFetched'], {},
                    function (done, _converse) {

                test_utils.createContacts(_converse, 'current');
                test_utils.openControlBox();

                var i, $el, jid, chatbox, chatboxview, trimmedview;
                // openControlBox was called earlier, so the controlbox is
                // visible, but no other chat boxes have been created.
                var trimmed_chatboxes = _converse.minimized_chats;
                expect(_converse.chatboxes.length).toEqual(1);
                spyOn(_converse.chatboxviews, 'trimChats');
                spyOn(trimmed_chatboxes, 'addChat').and.callThrough();
                spyOn(trimmed_chatboxes, 'removeChat').and.callThrough();
                expect($("#conversejs .chatbox").length).toBe(1); // Controlbox is open

                _converse.rosterview.update(); // XXX: Hack to make sure $roster element is attached.
                test_utils.waitUntil(function () {
                    return $(_converse.rosterview.el).find('.roster-group li').length;
                }, 700).then(function () {
                    // Test that they can be maximized again
                    var online_contacts = $(_converse.rosterview.el).find('.roster-group .current-xmpp-contact a.open-chat');
                    expect(online_contacts.length).toBe(15);
                    for (i=0; i<online_contacts.length; i++) {
                        $el = $(online_contacts[i]);
                        jid = _.trim($el.text().trim()).replace(/ /g,'.').toLowerCase() + '@localhost';
                        $el[0].click();
                        expect(_converse.chatboxviews.trimChats).toHaveBeenCalled();

                        chatboxview = _converse.chatboxviews.get(jid);
                        spyOn(chatboxview, 'minimize').and.callThrough();
                        chatboxview.model.set({'minimized': true});
                        expect(trimmed_chatboxes.addChat).toHaveBeenCalled();
                        expect(chatboxview.minimize).toHaveBeenCalled();
                    }
                    return test_utils.waitUntil(function () {
                        return _converse.chatboxviews.keys().length > 1;
                    }, 500);
                }).then(function () {
                    var key = _converse.chatboxviews.keys()[1];
                    trimmedview = trimmed_chatboxes.get(key);
                    chatbox = trimmedview.model;
                    spyOn(chatbox, 'maximize').and.callThrough();
                    spyOn(trimmedview, 'restore').and.callThrough();
                    trimmedview.delegateEvents();
                    trimmedview.el.querySelector("a.restore-chat").click();

                    expect(trimmedview.restore).toHaveBeenCalled();
                    expect(chatbox.maximize).toHaveBeenCalled();
                    expect(_converse.chatboxviews.trimChats).toHaveBeenCalled();
                    done();
                });
                done();
            }));

            it("can be opened in minimized mode initially",
                mock.initConverseWithPromises(
                    null, ['rosterGroupsFetched'], {},
                    function (done, _converse) {

                test_utils.createContacts(_converse, 'current');

                var sender_jid = mock.cur_names[0].replace(/ /g,'.').toLowerCase() + '@localhost';
                var chat = _converse.api.chats.create(sender_jid, {
                    minimized: true
                });

                var chatBoxView = _converse.chatboxviews.get(sender_jid);
                expect(u.isVisible(chatBoxView.el)).toBeFalsy();

                var minimized_chat = _converse.minimized_chats.get(sender_jid);
                expect(minimized_chat).toBeTruthy();
                expect($(minimized_chat.el).is(':visible')).toBeTruthy();
                done();
            }));


            it("is focused if its already open and you click on its corresponding roster item",
                mock.initConverseWithPromises(
                    null, ['rosterGroupsFetched'], {},
                    function (done, _converse) {

                test_utils.createContacts(_converse, 'current');
                _converse.rosterview.update(); // XXX: Hack to make sure $roster element is attaced.
                test_utils.openControlBox();

                var contact_jid = mock.cur_names[2].replace(/ /g,'.').toLowerCase() + '@localhost';
                var $el, jid, chatbox;
                // openControlBox was called earlier, so the controlbox is
                // visible, but no other chat boxes have been created.
                expect(_converse.chatboxes.length).toEqual(1);

                chatbox = test_utils.openChatBoxFor(_converse, contact_jid);
                $el = $(_converse.rosterview.el).find('a.open-chat:contains("'+chatbox.getDisplayName()+'")');
                jid = $el.text().replace(/ /g,'.').toLowerCase() + '@localhost';

                spyOn(_converse, 'emit');
                $el[0].click();
                test_utils.waitUntil(function () {
                    return _converse.emit.calls.count();
                }, 300).then(function () {
                    expect(_converse.chatboxes.length).toEqual(2);
                    expect(_converse.emit).toHaveBeenCalledWith('chatBoxFocused', jasmine.any(Object));
                    done();
                });
            }));

            it("can be saved to, and retrieved from, browserStorage",
                mock.initConverseWithPromises(
                    null, ['rosterGroupsFetched'], {},
                    function (done, _converse) {

                test_utils.createContacts(_converse, 'current');
                test_utils.openControlBox();

                spyOn(_converse, 'emit');
                spyOn(_converse.chatboxviews, 'trimChats');
                test_utils.openControlBox();

                test_utils.openChatBoxes(_converse, 6);
                expect(_converse.chatboxviews.trimChats).toHaveBeenCalled();
                // We instantiate a new ChatBoxes collection, which by default
                // will be empty.
                var newchatboxes = new _converse.ChatBoxes();
                expect(newchatboxes.length).toEqual(0);
                // The chatboxes will then be fetched from browserStorage inside the
                // onConnected method
                newchatboxes.onConnected();
                expect(newchatboxes.length).toEqual(7);
                // Check that the chatboxes items retrieved from browserStorage
                // have the same attributes values as the original ones.
                var attrs = ['id', 'box_id', 'visible'];
                var new_attrs, old_attrs;
                for (var i=0; i<attrs.length; i++) {
                    new_attrs = _.map(_.map(newchatboxes.models, 'attributes'), attrs[i]);
                    old_attrs = _.map(_.map(_converse.chatboxes.models, 'attributes'), attrs[i]);
                    expect(_.isEqual(new_attrs, old_attrs)).toEqual(true);
                }
                _converse.rosterview.render();
                done();
            }));

            it("can be closed by clicking a DOM element with class 'close-chatbox-button'",
                mock.initConverseWithPromises(
                    null, ['rosterGroupsFetched'], {},
                    function (done, _converse) {

                test_utils.createContacts(_converse, 'current');
                test_utils.openControlBox();
                test_utils.waitUntil(function () {
                    return $(_converse.rosterview.el).find('.roster-group').length;
                }, 300).then(function () {
                    var chatbox = test_utils.openChatBoxes(_converse, 1)[0],
                        controlview = _converse.chatboxviews.get('controlbox'), // The controlbox is currently open
                        chatview = _converse.chatboxviews.get(chatbox.get('jid'));
                    spyOn(chatview, 'close').and.callThrough();
                    spyOn(controlview, 'close').and.callThrough();
                    spyOn(_converse, 'emit');

                    // We need to rebind all events otherwise our spy won't be called
                    controlview.delegateEvents();
                    chatview.delegateEvents();

                    controlview.el.querySelector('.close-chatbox-button').click();

                    expect(controlview.close).toHaveBeenCalled();
                    expect(_converse.emit).toHaveBeenCalledWith('chatBoxClosed', jasmine.any(Object));
                    expect(_converse.emit.calls.count(), 1);
                    chatview.el.querySelector('.close-chatbox-button').click();

                    expect(chatview.close).toHaveBeenCalled();
                    expect(_converse.emit).toHaveBeenCalledWith('chatBoxClosed', jasmine.any(Object));
                    expect(_converse.emit.calls.count(), 2);
                    done();
                });
            }));

            it("can be minimized by clicking a DOM element with class 'toggle-chatbox-button'",
                mock.initConverseWithPromises(
                    null, ['rosterGroupsFetched'], {},
                    function (done, _converse) {

                var chatview;
                test_utils.createContacts(_converse, 'current');
                test_utils.openControlBox();
                test_utils.waitUntil(function () {
                        return $(_converse.rosterview.el).find('.roster-group').length;
                    }, 300)
                .then(function () {
                    var chatbox = test_utils.openChatBoxes(_converse, 1)[0],
                        trimmed_chatboxes = _converse.minimized_chats,
                        trimmedview;
                    chatview = _converse.chatboxviews.get(chatbox.get('jid'));
                    spyOn(chatview, 'minimize').and.callThrough();
                    spyOn(_converse, 'emit');
                    // We need to rebind all events otherwise our spy won't be called
                    chatview.delegateEvents();

                    chatview.el.querySelector('.toggle-chatbox-button').click();

                    expect(chatview.minimize).toHaveBeenCalled();
                    expect(_converse.emit).toHaveBeenCalledWith('chatBoxMinimized', jasmine.any(Object));
                    expect(_converse.emit.calls.count(), 2);
                    expect(u.isVisible(chatview.el)).toBeFalsy();
                    expect(chatview.model.get('minimized')).toBeTruthy();
                    chatview.el.querySelector('.toggle-chatbox-button').click();
                    trimmedview = trimmed_chatboxes.get(chatview.model.get('id'));
                    spyOn(trimmedview, 'restore').and.callThrough();
                    trimmedview.delegateEvents();
                    trimmedview.el.querySelector("a.restore-chat").click();

                    expect(trimmedview.restore).toHaveBeenCalled();
                    expect(_converse.emit).toHaveBeenCalledWith('chatBoxMaximized', jasmine.any(Object));
                    return test_utils.waitUntil(function () {
                        return $(chatview.el).find('.chat-body').is(':visible');
                    }, 500);
                }).then(function () {
                    expect($(chatview.el).find('.toggle-chatbox-button').hasClass('fa-minus')).toBeTruthy();
                    expect($(chatview.el).find('.toggle-chatbox-button').hasClass('fa-plus')).toBeFalsy();
                    expect(chatview.model.get('minimized')).toBeFalsy();
                    done();
                });
            }));

            it("will be removed from browserStorage when closed",
                mock.initConverseWithPromises(
                    null, ['rosterGroupsFetched'], {},
                    function (done, _converse) {

                test_utils.createContacts(_converse, 'current');
                test_utils.openControlBox();
                test_utils.waitUntil(function () {
                    return $(_converse.rosterview.el).find('.roster-group').length;
                }, 300).then(function () {
                    spyOn(_converse, 'emit');
                    spyOn(_converse.chatboxviews, 'trimChats');
                    _converse.chatboxes.browserStorage._clear();

                    test_utils.closeControlBox();

                    expect(_converse.emit).toHaveBeenCalledWith('chatBoxClosed', jasmine.any(Object));
                    expect(_converse.chatboxes.length).toEqual(1);
                    expect(_converse.chatboxes.pluck('id')).toEqual(['controlbox']);
                    test_utils.openChatBoxes(_converse, 6);
                    expect(_converse.chatboxviews.trimChats).toHaveBeenCalled();
                    expect(_converse.chatboxes.length).toEqual(7);
                    expect(_converse.emit).toHaveBeenCalledWith('chatBoxOpened', jasmine.any(Object));
                    test_utils.closeAllChatBoxes(_converse);

                    expect(_converse.chatboxes.length).toEqual(1);
                    expect(_converse.chatboxes.pluck('id')).toEqual(['controlbox']);
                    expect(_converse.emit).toHaveBeenCalledWith('chatBoxClosed', jasmine.any(Object));
                    var newchatboxes = new _converse.ChatBoxes();
                    expect(newchatboxes.length).toEqual(0);
                    expect(_converse.chatboxes.pluck('id')).toEqual(['controlbox']);
                    // onConnected will fetch chatboxes in browserStorage, but
                    // because there aren't any open chatboxes, there won't be any
                    // in browserStorage either. XXX except for the controlbox
                    newchatboxes.onConnected();
                    expect(newchatboxes.length).toEqual(1);
                    expect(newchatboxes.models[0].id).toBe("controlbox");
                    done();
                });
            }));

            describe("A chat toolbar", function () {

                it("can be found on each chat box",
                    mock.initConverseWithPromises(
                        null, ['rosterGroupsFetched'], {},
                        function (done, _converse) {

                    test_utils.createContacts(_converse, 'current');
                    test_utils.openControlBox();

                    var contact_jid = mock.cur_names[2].replace(/ /g,'.').toLowerCase() + '@localhost';
                    test_utils.openChatBoxFor(_converse, contact_jid);
                    var chatbox = _converse.chatboxes.get(contact_jid);
                    var view = _converse.chatboxviews.get(contact_jid);
                    expect(chatbox).toBeDefined();
                    expect(view).toBeDefined();
<<<<<<< HEAD
                    var $toolbar = $(view.el).find('ul.chat-toolbar');
                    expect($toolbar.length).toBe(1);
                    expect($toolbar.children('li').length).toBe(1);
=======
                    var toolbar = view.el.querySelector('ul.chat-toolbar');
                    expect(_.isElement(toolbar)).toBe(true);
                    expect(toolbar.querySelectorAll(':scope > li').length).toBe(1);
>>>>>>> e5c030c1
                    done();
                }));

                it("contains a button for inserting emojis",
                    mock.initConverseWithPromises(
                        null, ['rosterGroupsFetched'], {},
                        function (done, _converse) {

                    test_utils.createContacts(_converse, 'current');
                    test_utils.openControlBox();

                    var contact_jid = mock.cur_names[2].replace(/ /g,'.').toLowerCase() + '@localhost';
                    test_utils.openChatBoxFor(_converse, contact_jid);
                    var view = _converse.chatboxviews.get(contact_jid);
                    var toolbar = view.el.querySelector('ul.chat-toolbar');
                    expect(toolbar.querySelectorAll('li.toggle-smiley').length).toBe(1);
                    // Register spies
                    spyOn(view, 'toggleEmojiMenu').and.callThrough();
                    spyOn(view, 'insertEmoji').and.callThrough();

                    view.delegateEvents(); // We need to rebind all events otherwise our spy won't be called
                    toolbar.querySelector('li.toggle-smiley').click();

                    var timeout = false;

                    test_utils.waitUntil(function () {
                        return u.isVisible(view.el.querySelector('.toggle-smiley .emoji-picker-container'));
                    }, 500).then(function () {
                        var picker = view.el.querySelector('.toggle-smiley .emoji-picker-container');
                        var items = picker.querySelectorAll('.emoji-picker li');
                        items[0].click()
                        expect(view.insertEmoji).toHaveBeenCalled();

                        setTimeout(function () { timeout = true; }, 100);
                        return test_utils.waitUntil(function () {
                            return timeout;
                        }, 500);
                    }).then(function () {
                        timeout = false;
                        toolbar.querySelector('li.toggle-smiley').click(); // Close the panel again
                        return test_utils.waitUntil(function () {
                            return !view.el.querySelector('.toggle-smiley .toolbar-menu').offsetHeight;
                        }, 500);
                    }).then(function () {
                        setTimeout(function () { timeout = true; }, 100);
                        return test_utils.waitUntil(function () {
                            return timeout;
                        }, 500);
                    }).then(function () {
                        toolbar.querySelector('li.toggle-smiley').click();
                        expect(view.toggleEmojiMenu).toHaveBeenCalled();
                        return test_utils.waitUntil(function () {
                            var $picker = $(view.el).find('.toggle-smiley .emoji-picker-container');
                            return u.isVisible($picker[0]);
                        }, 500);
                    }).then(function () {
                        var nodes = view.el.querySelectorAll('.toggle-smiley ul li');
                        nodes[nodes.length-1].click();
                        expect(view.el.querySelector('textarea.chat-textarea').value).toBe(':grinning: ');
                        expect(view.insertEmoji).toHaveBeenCalled();
                        done();
                    }).catch(_.partial(_converse.log, _, Strophe.LogLevel.FATAL));
                }));

                it("can contain a button for starting a call",
                    mock.initConverseWithPromises(
                        null, ['rosterGroupsFetched'], {},
                        function (done, _converse) {

                    test_utils.createContacts(_converse, 'current');
                    test_utils.openControlBox();

                    var view;
                    var contact_jid = mock.cur_names[2].replace(/ /g,'.').toLowerCase() + '@localhost';
                    spyOn(_converse, 'emit');
                    // First check that the button doesn't show if it's not enabled
                    // via "visible_toolbar_buttons"
                    _converse.visible_toolbar_buttons.call = false;
                    test_utils.openChatBoxFor(_converse, contact_jid);
                    view = _converse.chatboxviews.get(contact_jid);
                    var toolbar = view.el.querySelector('ul.chat-toolbar');
                    var call_button = toolbar.querySelector('.toggle-call');
                    expect(_.isNull(call_button)).toBeTruthy();
                    view.close();
                    // Now check that it's shown if enabled and that it emits
                    // callButtonClicked
                    _converse.visible_toolbar_buttons.call = true; // enable the button
                    test_utils.openChatBoxFor(_converse, contact_jid);
                    view = _converse.chatboxviews.get(contact_jid);
                    toolbar = view.el.querySelector('ul.chat-toolbar');
                    call_button = toolbar.querySelector('.toggle-call');
                    call_button.click();
                    expect(_converse.emit).toHaveBeenCalledWith('callButtonClicked', jasmine.any(Object));
                    done();
                }));
            });

            describe("A Chat Status Notification", function () {

                it("does not open a new chatbox",
                        mock.initConverseWithPromises(
                            null, ['rosterGroupsFetched'], {},
                            function (done, _converse) {

                    test_utils.createContacts(_converse, 'current');
                    test_utils.openControlBox();

                    spyOn(_converse, 'emit');
                    var sender_jid = mock.cur_names[1].replace(/ /g,'.').toLowerCase() + '@localhost';
                    // <composing> state
                    var msg = $msg({
                            'from': sender_jid,
                            'to': _converse.connection.jid,
                            'type': 'chat',
                            'id': (new Date()).getTime()
                        }).c('composing', {'xmlns': Strophe.NS.CHATSTATES}).tree();
                    _converse.chatboxes.onMessage(msg);
                    expect(_converse.emit).toHaveBeenCalledWith('message', jasmine.any(Object));
                    done();
                }));

                describe("An active notification", function () {

                    it("is sent when the user opens a chat box",
                            mock.initConverseWithPromises(
                                null, ['rosterGroupsFetched'], {},
                                function (done, _converse) {

                        test_utils.createContacts(_converse, 'current');
                        test_utils.openControlBox();
                        test_utils.waitUntil(function () {
                            return $(_converse.rosterview.el).find('.roster-group').length;
                        }, 300).then(function () {
                            spyOn(_converse.connection, 'send');
                            var contact_jid = mock.cur_names[0].replace(/ /g,'.').toLowerCase() + '@localhost';
                            test_utils.openChatBoxFor(_converse, contact_jid);
                            var view = _converse.chatboxviews.get(contact_jid);
                            expect(view.model.get('chat_state')).toBe('active');
                            expect(_converse.connection.send).toHaveBeenCalled();
                            var $stanza = $(_converse.connection.send.calls.argsFor(0)[0].tree());
                            expect($stanza.attr('to')).toBe(contact_jid);
                            expect($stanza.children().length).toBe(3);
                            expect($stanza.children().get(0).tagName).toBe('active');
                            expect($stanza.children().get(1).tagName).toBe('no-store');
                            expect($stanza.children().get(2).tagName).toBe('no-permanent-store');
                            done();
                        });
                    }));

                    it("is sent when the user maximizes a minimized a chat box", mock.initConverseWithPromises(
                            null, ['rosterGroupsFetched'], {},
                            function (done, _converse) {

                        test_utils.createContacts(_converse, 'current');
                        test_utils.openControlBox();
                        var contact_jid = mock.cur_names[0].replace(/ /g,'.').toLowerCase() + '@localhost';

                        test_utils.waitUntil(function () {
                            return $(_converse.rosterview.el).find('.roster-group').length;
                        }, 500).then(function () {
                            test_utils.openChatBoxFor(_converse, contact_jid);
                            var view = _converse.chatboxviews.get(contact_jid);
                            view.model.minimize();
                            expect(view.model.get('chat_state')).toBe('inactive');
                            spyOn(_converse.connection, 'send');
                            view.model.maximize();
                            return test_utils.waitUntil(function () {
                                return view.model.get('chat_state') === 'active';
                            }, 700);
                        }).then(function () {
                            expect(_converse.connection.send).toHaveBeenCalled();
                            var calls = _.filter(_converse.connection.send.calls.all(), function (call) {
                                return call.args[0] instanceof Strophe.Builder;
                            });
                            expect(calls.length).toBe(1);
                            var $stanza = $(calls[0].args[0].tree());
                            expect($stanza.attr('to')).toBe(contact_jid);
                            expect($stanza.children().length).toBe(3);
                            expect($stanza.children().get(0).tagName).toBe('active');
                            expect($stanza.children().get(1).tagName).toBe('no-store');
                            expect($stanza.children().get(2).tagName).toBe('no-permanent-store');
                            done();
                        });
                    }));
                });

                describe("A composing notification", function () {

                    it("is sent as soon as the user starts typing a message which is not a command",
                        mock.initConverseWithPromises(
                            null, ['rosterGroupsFetched'], {},
                            function (done, _converse) {

                        test_utils.createContacts(_converse, 'current');
                        test_utils.openControlBox();
                        test_utils.waitUntil(function () {
                            return $(_converse.rosterview.el).find('.roster-group').length;
                        }, 300).then(function () {
                            var contact_jid = mock.cur_names[0].replace(/ /g,'.').toLowerCase() + '@localhost';
                            test_utils.openChatBoxFor(_converse, contact_jid);
                            var view = _converse.chatboxviews.get(contact_jid);
                            expect(view.model.get('chat_state')).toBe('active');
                            spyOn(_converse.connection, 'send');
                            spyOn(_converse, 'emit');
                            view.keyPressed({
                                target: $(view.el).find('textarea.chat-textarea'),
                                keyCode: 1
                            });
                            expect(view.model.get('chat_state')).toBe('composing');
                            expect(_converse.connection.send).toHaveBeenCalled();
                            var $stanza = $(_converse.connection.send.calls.argsFor(0)[0].tree());
                            expect($stanza.attr('to')).toBe(contact_jid);
                            expect($stanza.children().get(0).tagName).toBe('composing');
                            expect($stanza.children().get(1).tagName).toBe('no-store');
                            expect($stanza.children().get(2).tagName).toBe('no-permanent-store');

                            // The notification is not sent again
                            view.keyPressed({
                                target: $(view.el).find('textarea.chat-textarea'),
                                keyCode: 1
                            });
                            expect(view.model.get('chat_state')).toBe('composing');
                            expect(_converse.emit.calls.count(), 1);
                            done();
                        });
                    }));

                    it("will be shown if received",
                        mock.initConverseWithPromises(
                            null, ['rosterGroupsFetched'], {},
                            function (done, _converse) {

                        test_utils.createContacts(_converse, 'current');
                        test_utils.openControlBox();

                        // See XEP-0085 http://xmpp.org/extensions/xep-0085.html#definitions
                        spyOn(_converse, 'emit');
                        var sender_jid = mock.cur_names[1].replace(/ /g,'.').toLowerCase() + '@localhost';
                        test_utils.openChatBoxFor(_converse, sender_jid);

                        // <composing> state
                        var msg = $msg({
                                from: sender_jid,
                                to: _converse.connection.jid,
                                type: 'chat',
                                id: (new Date()).getTime()
                            }).c('body').c('composing', {'xmlns': Strophe.NS.CHATSTATES}).tree();
                        _converse.chatboxes.onMessage(msg);
                        expect(_converse.emit).toHaveBeenCalledWith('message', jasmine.any(Object));
                        var view = _converse.chatboxviews.get(sender_jid);
                        expect(view).toBeDefined();

                        test_utils.waitUntil(() => view.model.vcard.get('fullname') === mock.cur_names[1])
                        .then(function () {
                            var view = _converse.chatboxviews.get(sender_jid);
                            // Check that the notification appears inside the chatbox in the DOM
                            var events = view.el.querySelectorAll('.chat-state-notification');
                            expect(events.length).toBe(1);
                            expect(events[0].textContent).toEqual(mock.cur_names[1] + ' is typing');

                            // Check that it doesn't appear twice
                            msg = $msg({
                                    from: sender_jid,
                                    to: _converse.connection.jid,
                                    type: 'chat',
                                    id: (new Date()).getTime()
                                }).c('body').c('composing', {'xmlns': Strophe.NS.CHATSTATES}).tree();
                            _converse.chatboxes.onMessage(msg);
                            events = view.el.querySelectorAll('.chat-state-notification');
                            expect(events.length).toBe(1);
                            expect(events[0].textContent).toEqual(mock.cur_names[1] + ' is typing');
                            done();
                        })
                    }));

                    it("can be a composing carbon message that this user sent from a different client",
                        mock.initConverseWithPromises(
                            null, ['rosterGroupsFetched'], {},
                            function (done, _converse) {

                        var contact, sent_stanza, IQ_id, stanza;
                        test_utils.waitUntilDiscoConfirmed(_converse, 'localhost', [], ['vcard-temp'])
                        .then(function () {
                            return test_utils.waitUntil(function () {
                                return _converse.xmppstatus.vcard.get('fullname');
                            }, 300);
                        }).then(function () {
                            test_utils.createContacts(_converse, 'current');
                            // Send a message from a different resource
                            spyOn(_converse, 'log');
                            var recipient_jid = mock.cur_names[5].replace(/ /g,'.').toLowerCase() + '@localhost';
                            test_utils.openChatBoxFor(_converse, recipient_jid);
                            var msg = $msg({
                                    'from': _converse.bare_jid,
                                    'id': (new Date()).getTime(),
                                    'to': _converse.connection.jid,
                                    'type': 'chat',
                                    'xmlns': 'jabber:client'
                                }).c('sent', {'xmlns': 'urn:xmpp:carbons:2'})
                                  .c('forwarded', {'xmlns': 'urn:xmpp:forward:0'})
                                  .c('message', {
                                        'xmlns': 'jabber:client',
                                        'from': _converse.bare_jid+'/another-resource',
                                        'to': recipient_jid,
                                        'type': 'chat'
                                }).c('composing', {'xmlns': Strophe.NS.CHATSTATES}).tree();
                            _converse.chatboxes.onMessage(msg);

                            // Check that the chatbox and its view now exist
                            var chatbox = _converse.chatboxes.get(recipient_jid);
                            var chatboxview = _converse.chatboxviews.get(recipient_jid);
                            // Check that the message was received and check the message parameters
                            expect(chatbox.messages.length).toEqual(1);
                            var msg_obj = chatbox.messages.models[0];
                            expect(msg_obj.get('sender')).toEqual('me');
                            expect(msg_obj.get('is_delayed')).toEqual(false);
                            var $chat_content = $(chatboxview.el).find('.chat-content');
                            var status_text = $chat_content.find('.chat-info.chat-state-notification').text();
                            expect(status_text).toBe('Typing from another device');
                            done();
                        });
                    }));
                });

                describe("A paused notification", function () {

                    it("is sent if the user has stopped typing since 30 seconds",
                        mock.initConverseWithPromises(
                            null, ['rosterGroupsFetched'], {},
                            function (done, _converse) {

                        var view, contact_jid;
                        test_utils.createContacts(_converse, 'current');
                        test_utils.openControlBox();
                        test_utils.waitUntil(function () {
                                return $(_converse.rosterview.el).find('.roster-group li').length;
                        }, 700).then(function () {
                            _converse.TIMEOUTS.PAUSED = 200; // Make the timeout shorter so that we can test

                            contact_jid = mock.cur_names[0].replace(/ /g,'.').toLowerCase() + '@localhost';
                            test_utils.openChatBoxFor(_converse, contact_jid);
                            view = _converse.chatboxviews.get(contact_jid);
                            spyOn(_converse.connection, 'send');
                            spyOn(view, 'setChatState').and.callThrough();
                            expect(view.model.get('chat_state')).toBe('active');
                            view.keyPressed({
                                target: $(view.el).find('textarea.chat-textarea'),
                                keyCode: 1
                            });
                            expect(view.model.get('chat_state')).toBe('composing');
                            expect(_converse.connection.send).toHaveBeenCalled();
                            var $stanza = $(_converse.connection.send.calls.argsFor(0)[0].tree());
                            expect($stanza.children().get(0).tagName).toBe('composing');
                            return test_utils.waitUntil(function () {
                                return view.model.get('chat_state') === 'paused';
                            }, 500);
                        }).then(function () {
                            expect(_converse.connection.send).toHaveBeenCalled();
                            var calls = _.filter(_converse.connection.send.calls.all(), function (call) {
                                return call.args[0] instanceof Strophe.Builder;
                            });
                            expect(calls.length).toBe(2);
                            var $stanza = $(calls[1].args[0].tree());

                            expect($stanza.attr('to')).toBe(contact_jid);
                            expect($stanza.children().length).toBe(3);
                            expect($stanza.children().get(0).tagName).toBe('paused');
                            expect($stanza.children().get(1).tagName).toBe('no-store');
                            expect($stanza.children().get(2).tagName).toBe('no-permanent-store');
                            // Test #359. A paused notification should not be sent
                            // out if the user simply types longer than the
                            // timeout.
                            view.keyPressed({
                                target: $(view.el).find('textarea.chat-textarea'),
                                keyCode: 1
                            });
                            expect(view.setChatState).toHaveBeenCalled();
                            expect(view.model.get('chat_state')).toBe('composing');

                            view.keyPressed({
                                target: $(view.el).find('textarea.chat-textarea'),
                                keyCode: 1
                            });
                            expect(view.model.get('chat_state')).toBe('composing');
                            done();
                        });
                    }));

                    it("will be shown if received",
                mock.initConverseWithPromises(
                    null, ['rosterGroupsFetched'], {},
                    function (done, _converse) {

                        test_utils.createContacts(_converse, 'current');
                        test_utils.openControlBox();
                        test_utils.waitUntil(function () {
                                return $(_converse.rosterview.el).find('.roster-group').length;
                            }, 300)
                        .then(function () {
                            // TODO: only show paused state if the previous state was composing
                            // See XEP-0085 http://xmpp.org/extensions/xep-0085.html#definitions
                            spyOn(_converse, 'emit');
                            var sender_jid = mock.cur_names[1].replace(/ /g,'.').toLowerCase() + '@localhost';
                            // <paused> state
                            var msg = $msg({
                                    from: sender_jid,
                                    to: _converse.connection.jid,
                                    type: 'chat',
                                    id: (new Date()).getTime()
                                }).c('body').c('paused', {'xmlns': Strophe.NS.CHATSTATES}).tree();
                            _converse.chatboxes.onMessage(msg);
                            expect(_converse.emit).toHaveBeenCalledWith('message', jasmine.any(Object));
                            var view = _converse.chatboxviews.get(sender_jid);
                            test_utils.waitUntil(() => view.model.vcard.get('fullname') === mock.cur_names[1])
                            .then(function () {
                                var view = _converse.chatboxviews.get(sender_jid);
                                var event = view.el.querySelector('.chat-info.chat-state-notification');
                                expect(event.textContent).toEqual(mock.cur_names[1] + ' has stopped typing');
                                done();
                            });
                        });
                    }));

                    it("can be a paused carbon message that this user sent from a different client",
                        mock.initConverseWithPromises(
                            null, ['rosterGroupsFetched'], {},
                            function (done, _converse) {

                        var contact, sent_stanza, IQ_id, stanza;
                        test_utils.waitUntilDiscoConfirmed(_converse, 'localhost', [], ['vcard-temp'])
                        .then(function () {
                            return test_utils.waitUntil(function () {
                                return _converse.xmppstatus.vcard.get('fullname');
                            }, 300);
                        }).then(function () {
                            test_utils.createContacts(_converse, 'current');
                            // Send a message from a different resource
                            spyOn(_converse, 'log');
                            var recipient_jid = mock.cur_names[5].replace(/ /g,'.').toLowerCase() + '@localhost';
                            test_utils.openChatBoxFor(_converse, recipient_jid);
                            var msg = $msg({
                                    'from': _converse.bare_jid,
                                    'id': (new Date()).getTime(),
                                    'to': _converse.connection.jid,
                                    'type': 'chat',
                                    'xmlns': 'jabber:client'
                                }).c('sent', {'xmlns': 'urn:xmpp:carbons:2'})
                                  .c('forwarded', {'xmlns': 'urn:xmpp:forward:0'})
                                  .c('message', {
                                        'xmlns': 'jabber:client',
                                        'from': _converse.bare_jid+'/another-resource',
                                        'to': recipient_jid,
                                        'type': 'chat'
                                }).c('paused', {'xmlns': Strophe.NS.CHATSTATES}).tree();
                            _converse.chatboxes.onMessage(msg);

                            // Check that the chatbox and its view now exist
                            var chatbox = _converse.chatboxes.get(recipient_jid);
                            var chatboxview = _converse.chatboxviews.get(recipient_jid);
                            // Check that the message was received and check the message parameters
                            expect(chatbox.messages.length).toEqual(1);
                            var msg_obj = chatbox.messages.models[0];
                            expect(msg_obj.get('sender')).toEqual('me');
                            expect(msg_obj.get('is_delayed')).toEqual(false);
                            var $chat_content = $(chatboxview.el).find('.chat-content');
                            var status_text = $chat_content.find('.chat-info.chat-state-notification').text();
                            expect(status_text).toBe('Stopped typing on the other device');
                            done();
                        });
                    }));
                });

                describe("An inactive notifciation", function () {

                    it("is sent if the user has stopped typing since 2 minutes",
                        mock.initConverseWithPromises(
                            null, ['rosterGroupsFetched'], {},
                            function (done, _converse) {

                        var view, contact_jid;
                        test_utils.createContacts(_converse, 'current');
                        test_utils.openControlBox();
                        test_utils.waitUntil(function () {
                            return $(_converse.rosterview.el).find('.roster-group').length;
                        }, 500).then(function () {
                            // Make the timeouts shorter so that we can test
                            _converse.TIMEOUTS.PAUSED = 200;
                            _converse.TIMEOUTS.INACTIVE = 200;
                            contact_jid = mock.cur_names[0].replace(/ /g,'.').toLowerCase() + '@localhost';
                            test_utils.openChatBoxFor(_converse, contact_jid);
                            view = _converse.chatboxviews.get(contact_jid);
                            return test_utils.waitUntil(function () {
                                return view.model.get('chat_state') === 'active';
                            }, 500);
                        }).then(function () {
                            console.log('chat_state set to active');
                            view = _converse.chatboxviews.get(contact_jid);
                            expect(view.model.get('chat_state')).toBe('active');
                            view.keyPressed({
                                target: $(view.el).find('textarea.chat-textarea'),
                                keyCode: 1
                            });
                            return test_utils.waitUntil(function () {
                                return view.model.get('chat_state') === 'composing';
                            }, 500);
                        }).then(function () {
                            console.log('chat_state set to composing');
                            view = _converse.chatboxviews.get(contact_jid);
                            expect(view.model.get('chat_state')).toBe('composing');
                            spyOn(_converse.connection, 'send');
                            return test_utils.waitUntil(function () {
                                return view.model.get('chat_state') === 'paused';
                            }, 500);
                        }).then(function () {
                            console.log('chat_state set to paused');
                            return test_utils.waitUntil(function () {
                                return view.model.get('chat_state') === 'inactive';
                            }, 500);
                        }).then(function () {
                            console.log('chat_state set to inactive');
                            expect(_converse.connection.send).toHaveBeenCalled();
                            var calls = _.filter(_converse.connection.send.calls.all(), function (call) {
                                return call.args[0] instanceof Strophe.Builder;
                            });
                            expect(calls.length).toBe(2);
                            var $stanza = $(calls[0].args[0].tree());
                            expect($stanza.attr('to')).toBe(contact_jid);
                            expect($stanza.children().length).toBe(3);
                            expect($stanza.children().get(0).tagName).toBe('paused');
                            expect($stanza.children().get(1).tagName).toBe('no-store');
                            expect($stanza.children().get(2).tagName).toBe('no-permanent-store');

                            $stanza = $(_converse.connection.send.calls.mostRecent().args[0].tree());
                            expect($stanza.attr('to')).toBe(contact_jid);
                            expect($stanza.children().length).toBe(3);
                            expect($stanza.children().get(0).tagName).toBe('inactive');
                            expect($stanza.children().get(1).tagName).toBe('no-store');
                            expect($stanza.children().get(2).tagName).toBe('no-permanent-store');
                        }).catch(_.partial(_converse.log, _, Strophe.LogLevel.FATAL))
                          .then(done);
                    }));

                    it("is sent when the user a minimizes a chat box",
                        mock.initConverseWithPromises(
                            null, ['rosterGroupsFetched'], {},
                            function (done, _converse) {

                        test_utils.createContacts(_converse, 'current');
                        test_utils.openControlBox();

                        var contact_jid = mock.cur_names[0].replace(/ /g,'.').toLowerCase() + '@localhost';
                        test_utils.openChatBoxFor(_converse, contact_jid);
                        var view = _converse.chatboxviews.get(contact_jid);
                        spyOn(_converse.connection, 'send');
                        view.minimize();
                        expect(view.model.get('chat_state')).toBe('inactive');
                        expect(_converse.connection.send).toHaveBeenCalled();
                        var $stanza = $(_converse.connection.send.calls.argsFor(0)[0].tree());
                        expect($stanza.attr('to')).toBe(contact_jid);
                        expect($stanza.children().get(0).tagName).toBe('inactive');
                        done();
                    }));

                    it("is sent if the user closes a chat box",
                        mock.initConverseWithPromises(
                            null, ['rosterGroupsFetched'], {},
                            function (done, _converse) {

                        test_utils.createContacts(_converse, 'current');
                        test_utils.openControlBox();
                        test_utils.waitUntil(function () {
                            return $(_converse.rosterview.el).find('.roster-group').length;
                        }, 300).then(function () {
                            var contact_jid = mock.cur_names[0].replace(/ /g,'.').toLowerCase() + '@localhost';
                            test_utils.openChatBoxFor(_converse, contact_jid);
                            var view = _converse.chatboxviews.get(contact_jid);
                            expect(view.model.get('chat_state')).toBe('active');
                            spyOn(_converse.connection, 'send');
                            view.close();
                            expect(view.model.get('chat_state')).toBe('inactive');
                            expect(_converse.connection.send).toHaveBeenCalled();
                            var $stanza = $(_converse.connection.send.calls.argsFor(0)[0].tree());
                            expect($stanza.attr('to')).toBe(contact_jid);
                            expect($stanza.children().length).toBe(3);
                            expect($stanza.children().get(0).tagName).toBe('inactive');
                            expect($stanza.children().get(1).tagName).toBe('no-store');
                            expect($stanza.children().get(2).tagName).toBe('no-permanent-store');
                            done();
                        });
                    }));

                    it("will clear any other chat status notifications",
                        mock.initConverseWithPromises(
                            null, ['rosterGroupsFetched'], {},
                            function (done, _converse) {

                        test_utils.createContacts(_converse, 'current');
                        test_utils.openControlBox();

                        // See XEP-0085 http://xmpp.org/extensions/xep-0085.html#definitions
                        spyOn(_converse, 'emit');
                        var sender_jid = mock.cur_names[1].replace(/ /g,'.').toLowerCase() + '@localhost';
                        test_utils.openChatBoxFor(_converse, sender_jid);
                        var view = _converse.chatboxviews.get(sender_jid);
                        expect(view.el.querySelectorAll('.chat-event').length).toBe(0);
                        // Insert <composing> message, to also check that
                        // text messages are inserted correctly with
                        // temporary chat events in the chat contents.
                        var msg = $msg({
                                'to': _converse.bare_jid,
                                'xmlns': 'jabber:client',
                                'from': sender_jid,
                                'type': 'chat'})
                            .c('composing', {'xmlns': Strophe.NS.CHATSTATES}).up()
                            .tree();
                        _converse.chatboxes.onMessage(msg);
                        expect(view.el.querySelectorAll('.chat-state-notification').length).toBe(1);
                        msg = $msg({
                                from: sender_jid,
                                to: _converse.connection.jid,
                                type: 'chat',
                                id: (new Date()).getTime()
                            }).c('body').c('inactive', {'xmlns': Strophe.NS.CHATSTATES}).tree();
                        _converse.chatboxes.onMessage(msg);
                        expect(_converse.emit).toHaveBeenCalledWith('message', jasmine.any(Object));
                        expect($(view.el).find('.chat-state-notification').length).toBe(0);
                        done();
                    }));
                });

                describe("A gone notifciation", function () {

                    it("will be shown if received",
                        mock.initConverseWithPromises(
                            null, ['rosterGroupsFetched'], {},
                            function (done, _converse) {

                        test_utils.createContacts(_converse, 'current');
                        test_utils.openControlBox();

                        spyOn(_converse, 'emit');
                        var sender_jid = mock.cur_names[1].replace(/ /g,'.').toLowerCase() + '@localhost';
                        // <paused> state
                        var msg = $msg({
                                from: sender_jid,
                                to: _converse.connection.jid,
                                type: 'chat',
                                id: (new Date()).getTime()
                            }).c('body').c('gone', {'xmlns': Strophe.NS.CHATSTATES}).tree();
                        _converse.chatboxes.onMessage(msg);
                        expect(_converse.emit).toHaveBeenCalledWith('message', jasmine.any(Object));
                        var view = _converse.chatboxviews.get(sender_jid);
                        test_utils.waitUntil(() => view.model.vcard.get('fullname') === mock.cur_names[1])
                        .then(function () {
                            var view = _converse.chatboxviews.get(sender_jid);
                            var event = view.el.querySelector('.chat-state-notification');
                            expect(event.textContent).toEqual(mock.cur_names[1] + ' has gone away');
                            done();
                        });
                    }));
                });
            });
        });

        describe("Special Messages", function () {

            it("'/clear' can be used to clear messages in a conversation",
                mock.initConverseWithPromises(
                    null, ['rosterGroupsFetched'], {},
                    function (done, _converse) {

                test_utils.createContacts(_converse, 'current');
                test_utils.openControlBox();

                spyOn(_converse, 'emit');
                var contact_jid = mock.cur_names[0].replace(/ /g,'.').toLowerCase() + '@localhost';
                test_utils.openChatBoxFor(_converse, contact_jid);
                var view = _converse.chatboxviews.get(contact_jid);
                var message = 'This message is another sent from this chatbox';
                // Lets make sure there is at least one message already
                // (e.g for when this test is run on its own).
                test_utils.sendMessage(view, message);
                expect(view.model.messages.length > 0).toBeTruthy();
                expect(view.model.messages.browserStorage.records.length > 0).toBeTruthy();
                expect(_converse.emit).toHaveBeenCalledWith('messageSend', message);

                message = '/clear';
                spyOn(view, 'onMessageSubmitted').and.callThrough();
                spyOn(view, 'clearMessages').and.callThrough();
                spyOn(window, 'confirm').and.callFake(function () {
                    return true;
                });
                test_utils.sendMessage(view, message);
                expect(view.onMessageSubmitted).toHaveBeenCalled();
                expect(view.clearMessages).toHaveBeenCalled();
                expect(window.confirm).toHaveBeenCalled();
                expect(view.model.messages.length, 0); // The messages must be removed from the chatbox
                expect(view.model.messages.browserStorage.records.length, 0); // And also from browserStorage
                expect(_converse.emit.calls.count(), 1);
                expect(_converse.emit.calls.mostRecent().args, ['messageSend', message]);
                done();
            }));
        });

        describe("A Message Counter", function () {

            it("is incremented when the message is received and the window is not focused",
                mock.initConverseWithPromises(
                    null, ['rosterGroupsFetched'], {},
                    function (done, _converse) {

                test_utils.createContacts(_converse, 'current');
                test_utils.openControlBox();

                spyOn(_converse, 'emit');
                expect(_converse.msg_counter).toBe(0);
                spyOn(_converse, 'incrementMsgCounter').and.callThrough();
                spyOn(_converse, 'clearMsgCounter').and.callThrough();

                var previous_state = _converse.windowState;
                var message = 'This message will increment the message counter';
                var sender_jid = mock.cur_names[0].replace(/ /g,'.').toLowerCase() + '@localhost',
                    msg = $msg({
                        from: sender_jid,
                        to: _converse.connection.jid,
                        type: 'chat',
                        id: (new Date()).getTime()
                    }).c('body').t(message).up()
                      .c('active', {'xmlns': Strophe.NS.CHATSTATES}).tree();
                _converse.windowState = 'hidden';
                _converse.chatboxes.onMessage(msg);
                expect(_converse.incrementMsgCounter).toHaveBeenCalled();
                expect(_converse.clearMsgCounter).not.toHaveBeenCalled();
                expect(_converse.msg_counter).toBe(1);
                expect(_converse.emit).toHaveBeenCalledWith('message', jasmine.any(Object));
                _converse.windowSate = previous_state;
                done();
            }));

            it("is cleared when the window is focused",
                mock.initConverseWithPromises(
                    null, ['rosterGroupsFetched'], {},
                    function (done, _converse) {

                test_utils.createContacts(_converse, 'current');
                test_utils.openControlBox();
                _converse.windowState = 'hidden';
                spyOn(_converse, 'clearMsgCounter').and.callThrough();
                _converse.saveWindowState(null, 'focus');
                _converse.saveWindowState(null, 'blur');
                expect(_converse.clearMsgCounter).toHaveBeenCalled();
                done();
            }));

            it("is not incremented when the message is received and the window is focused",
                mock.initConverseWithPromises(
                    null, ['rosterGroupsFetched'], {},
                    function (done, _converse) {

                test_utils.createContacts(_converse, 'current');
                test_utils.openControlBox();

                expect(_converse.msg_counter).toBe(0);
                spyOn(_converse, 'incrementMsgCounter').and.callThrough();
                _converse.saveWindowState(null, 'focus');
                var message = 'This message will not increment the message counter';
                var sender_jid = mock.cur_names[0].replace(/ /g,'.').toLowerCase() + '@localhost',
                    msg = $msg({
                        from: sender_jid,
                        to: _converse.connection.jid,
                        type: 'chat',
                        id: (new Date()).getTime()
                    }).c('body').t(message).up()
                      .c('active', {'xmlns': Strophe.NS.CHATSTATES}).tree();
                _converse.chatboxes.onMessage(msg);
                expect(_converse.incrementMsgCounter).not.toHaveBeenCalled();
                expect(_converse.msg_counter).toBe(0);
                done();
            }));

            it("is incremented from zero when chatbox was closed after viewing previously received messages and the window is not focused now",
                mock.initConverseWithPromises(
                    null, ['rosterGroupsFetched'], {},
                    function (done, _converse) {

                test_utils.createContacts(_converse, 'current');

                // initial state
                expect(_converse.msg_counter).toBe(0);

                var message = 'This message will always increment the message counter from zero',
                    sender_jid = mock.cur_names[0].replace(/ /g,'.').toLowerCase() + '@localhost',
                    msgFactory = function () {
                        return $msg({
                            from: sender_jid,
                            to: _converse.connection.jid,
                            type: 'chat',
                            id: (new Date()).getTime()
                        })
                        .c('body').t(message).up()
                        .c('active', {'xmlns': Strophe.NS.CHATSTATES})
                        .tree();
                 };

                // leave converse-chat page
                _converse.windowState = 'hidden';
                _converse.chatboxes.onMessage(msgFactory());
                expect(_converse.msg_counter).toBe(1);

                // come back to converse-chat page
                _converse.saveWindowState(null, 'focus');
                var view = _converse.chatboxviews.get(sender_jid);
                expect(u.isVisible(view.el)).toBeTruthy();
                expect(_converse.msg_counter).toBe(0);

                // close chatbox and leave converse-chat page again
                view.close();
                _converse.windowState = 'hidden';

                // check that msg_counter is incremented from zero again
                _converse.chatboxes.onMessage(msgFactory());
                view = _converse.chatboxviews.get(sender_jid);
                expect(u.isVisible(view.el)).toBeTruthy();
                expect(_converse.msg_counter).toBe(1);
                done();
            }));
        });

        describe("A ChatBox's Unread Message Count", function () {

            it("is incremented when the message is received and ChatBoxView is scrolled up",
                mock.initConverseWithPromises(
                    null, ['rosterGroupsFetched'], {},
                    function (done, _converse) {

                test_utils.createContacts(_converse, 'current');

                var sender_jid = mock.cur_names[0].replace(/ /g,'.').toLowerCase() + '@localhost',
                    msg = test_utils.createChatMessage(_converse, sender_jid, 'This message will be unread');

                test_utils.openChatBoxFor(_converse, sender_jid);
                var chatbox = _converse.chatboxes.get(sender_jid);
                chatbox.save('scrolled', true);

                _converse.chatboxes.onMessage(msg);
                expect(chatbox.get('num_unread')).toBe(1);
                done();
            }));

            it("is not incremented when the message is received and ChatBoxView is scrolled down",
                mock.initConverseWithPromises(
                    null, ['rosterGroupsFetched'], {},
                    function (done, _converse) {

                test_utils.createContacts(_converse, 'current');

                var sender_jid = mock.cur_names[0].replace(/ /g,'.').toLowerCase() + '@localhost',
                    msg = test_utils.createChatMessage(_converse, sender_jid, 'This message will be read');

                test_utils.openChatBoxFor(_converse, sender_jid);
                var chatbox = _converse.chatboxes.get(sender_jid);

                _converse.chatboxes.onMessage(msg);
                expect(chatbox.get('num_unread')).toBe(0);
                done();
            }));

            it("is incremeted when message is received, chatbox is scrolled down and the window is not focused",
                mock.initConverseWithPromises(
                    null, ['rosterGroupsFetched'], {},
                    function (done, _converse) {

                test_utils.createContacts(_converse, 'current');

                var sender_jid = mock.cur_names[0].replace(/ /g,'.').toLowerCase() + '@localhost';
                var msgFactory = function () {
                    return test_utils.createChatMessage(_converse, sender_jid, 'This message will be unread');
                };

                test_utils.openChatBoxFor(_converse, sender_jid);
                var chatbox = _converse.chatboxes.get(sender_jid);

                _converse.windowState = 'hidden';
                _converse.chatboxes.onMessage(msgFactory());

                expect(chatbox.get('num_unread')).toBe(1);
                done();
            }));

            it("is incremeted when message is received, chatbox is scrolled up and the window is not focused",
                mock.initConverseWithPromises(
                    null, ['rosterGroupsFetched'], {},
                    function (done, _converse) {

                test_utils.createContacts(_converse, 'current');

                var sender_jid = mock.cur_names[0].replace(/ /g,'.').toLowerCase() + '@localhost';
                var msgFactory = function () {
                    return test_utils.createChatMessage(_converse, sender_jid, 'This message will be unread');
                };

                test_utils.openChatBoxFor(_converse, sender_jid);
                var chatbox = _converse.chatboxes.get(sender_jid);
                chatbox.save('scrolled', true);

                _converse.windowState = 'hidden';
                _converse.chatboxes.onMessage(msgFactory());

                expect(chatbox.get('num_unread')).toBe(1);
                done();
            }));

            it("is cleared when ChatBoxView was scrolled down and the window become focused",
                mock.initConverseWithPromises(
                    null, ['rosterGroupsFetched'], {},
                    function (done, _converse) {

                test_utils.createContacts(_converse, 'current');

                var sender_jid = mock.cur_names[0].replace(/ /g,'.').toLowerCase() + '@localhost';
                var msgFactory = function () {
                    return test_utils.createChatMessage(_converse, sender_jid, 'This message will be unread');
                };

                test_utils.openChatBoxFor(_converse, sender_jid);
                var chatbox = _converse.chatboxes.get(sender_jid);

                _converse.windowState = 'hidden';
                _converse.chatboxes.onMessage(msgFactory());
                expect(chatbox.get('num_unread')).toBe(1);

                _converse.saveWindowState(null, 'focus');
                expect(chatbox.get('num_unread')).toBe(0);
                done();
            }));

            it("is not cleared when ChatBoxView was scrolled up and the windows become focused",
                mock.initConverseWithPromises(
                    null, ['rosterGroupsFetched'], {},
                    function (done, _converse) {

                test_utils.createContacts(_converse, 'current');

                var sender_jid = mock.cur_names[0].replace(/ /g,'.').toLowerCase() + '@localhost';
                var msgFactory = function () {
                    return test_utils.createChatMessage(_converse, sender_jid, 'This message will be unread');
                };

                test_utils.openChatBoxFor(_converse, sender_jid);
                var chatbox = _converse.chatboxes.get(sender_jid);
                chatbox.save('scrolled', true);

                _converse.windowState = 'hidden';
                _converse.chatboxes.onMessage(msgFactory());
                expect(chatbox.get('num_unread')).toBe(1);

                _converse.saveWindowState(null, 'focus');
                expect(chatbox.get('num_unread')).toBe(1);
                done();
            }));
        });

        describe("A RosterView's Unread Message Count", function () {

            it("is updated when message is received and chatbox is scrolled up",
                mock.initConverseWithPromises(
                    null, ['rosterGroupsFetched'], {},
                    function (done, _converse) {

                test_utils.createContacts(_converse, 'current');
                test_utils.waitUntil(function () {
                    return $(_converse.rosterview.el).find('.roster-group').length;
                }, 500)
                .then(function () {
                    var sender_jid = mock.cur_names[0].replace(/ /g,'.').toLowerCase() + '@localhost';
                    test_utils.openChatBoxFor(_converse, sender_jid);
                    var chatbox = _converse.chatboxes.get(sender_jid);
                    chatbox.save('scrolled', true);

                    var msg = test_utils.createChatMessage(_converse, sender_jid, 'This message will be unread');
                    _converse.chatboxes.onMessage(msg);

                    var msgIndicatorSelector = 'a.open-chat:contains("' + chatbox.get('fullname') + '") .msgs-indicator',
                        $msgIndicator = $($(_converse.rosterview.el).find(msgIndicatorSelector));

                    expect($msgIndicator.text()).toBe('1');

                    msg = test_utils.createChatMessage(_converse, sender_jid, 'This message will be unread too');
                    _converse.chatboxes.onMessage(msg);

                    $msgIndicator = $($(_converse.rosterview.el).find(msgIndicatorSelector));
                    expect($msgIndicator.text()).toBe('2');
                    done();
                });
            }));

            it("is updated when message is received and chatbox is minimized",
                mock.initConverseWithPromises(
                    null, ['rosterGroupsFetched'], {},
                    function (done, _converse) {

                test_utils.createContacts(_converse, 'current');
                test_utils.waitUntil(function () {
                    return $(_converse.rosterview.el).find('.roster-group').length;
                }, 500)
                .then(function () {
                    var sender_jid = mock.cur_names[0].replace(/ /g,'.').toLowerCase() + '@localhost';
                    test_utils.openChatBoxFor(_converse, sender_jid);
                    var chatbox = _converse.chatboxes.get(sender_jid);
                    var chatboxview = _converse.chatboxviews.get(sender_jid);
                    chatboxview.minimize();

                    var msg = test_utils.createChatMessage(_converse, sender_jid, 'This message will be unread');
                    _converse.chatboxes.onMessage(msg);

                    var msgIndicatorSelector = 'a.open-chat:contains("' + chatbox.get('fullname') + '") .msgs-indicator',
                        $msgIndicator = $($(_converse.rosterview.el).find(msgIndicatorSelector));

                    expect($msgIndicator.text()).toBe('1');

                    msg = test_utils.createChatMessage(_converse, sender_jid, 'This message will be unread too');
                    _converse.chatboxes.onMessage(msg);

                    $msgIndicator = $($(_converse.rosterview.el).find(msgIndicatorSelector));
                    expect($msgIndicator.text()).toBe('2');
                    done();
                });
            }));

            it("is cleared when chatbox is maximzied after receiving messages in minimized mode",
                mock.initConverseWithPromises(
                    null, ['rosterGroupsFetched'], {},
                    function (done, _converse) {

                test_utils.createContacts(_converse, 'current');
                test_utils.waitUntil(function () {
                    return $(_converse.rosterview.el).find('.roster-group').length;
                }, 500)
                .then(function () {
                    var sender_jid = mock.cur_names[0].replace(/ /g,'.').toLowerCase() + '@localhost';
                    test_utils.openChatBoxFor(_converse, sender_jid);
                    var chatbox = _converse.chatboxes.get(sender_jid);
                    var chatboxview = _converse.chatboxviews.get(sender_jid);
                    var msgsIndicatorSelector = 'a.open-chat:contains("' + chatbox.get('fullname') + '") .msgs-indicator';
                    var selectMsgsIndicator = function () { return $($(_converse.rosterview.el).find(msgsIndicatorSelector)); };
                    var msgFactory = function () {
                        return test_utils.createChatMessage(_converse, sender_jid, 'This message will be received as unread, but eventually will be read');
                    };

                    chatboxview.minimize();

                    _converse.chatboxes.onMessage(msgFactory());
                    expect(selectMsgsIndicator().text()).toBe('1');

                    _converse.chatboxes.onMessage(msgFactory());
                    expect(selectMsgsIndicator().text()).toBe('2');

                    chatboxview.maximize();
                    expect(selectMsgsIndicator().length).toBe(0);
                    done();
                });
            }));

            it("is cleared when unread messages are viewed which were received in scrolled-up chatbox",
                mock.initConverseWithPromises(
                    null, ['rosterGroupsFetched'], {},
                    function (done, _converse) {

                test_utils.createContacts(_converse, 'current');
                test_utils.waitUntil(function () {
                    return $(_converse.rosterview.el).find('.roster-group').length;
                }, 500)
                .then(function () {
                    var sender_jid = mock.cur_names[0].replace(/ /g,'.').toLowerCase() + '@localhost';
                    test_utils.openChatBoxFor(_converse, sender_jid);
                    var chatbox = _converse.chatboxes.get(sender_jid);
                    var chatboxview = _converse.chatboxviews.get(sender_jid);
                    var msgFactory = function () {
                        return test_utils.createChatMessage(_converse, sender_jid, 'This message will be received as unread, but eventually will be read');
                    };
                    var msgsIndicatorSelector = 'a.open-chat:contains("' + chatbox.get('fullname') + '") .msgs-indicator',
                        selectMsgsIndicator = function () { return $($(_converse.rosterview.el).find(msgsIndicatorSelector)); };

                    chatbox.save('scrolled', true);

                    _converse.chatboxes.onMessage(msgFactory());
                    expect(selectMsgsIndicator().text()).toBe('1');

                    chatboxview.viewUnreadMessages();
                    _converse.rosterview.render();
                    expect(selectMsgsIndicator().length).toBe(0);
                    done();
                });
            }));

            it("is not cleared after user clicks on roster view when chatbox is already opened and scrolled up",
                mock.initConverseWithPromises(
                    null, ['rosterGroupsFetched'], {},
                    function (done, _converse) {

                test_utils.createContacts(_converse, 'current');
                test_utils.waitUntil(function () {
                    return $(_converse.rosterview.el).find('.roster-group').length;
                }, 500)
                .then(function () {
                    var sender_jid = mock.cur_names[0].replace(/ /g,'.').toLowerCase() + '@localhost';
                    test_utils.openChatBoxFor(_converse, sender_jid);
                    var chatbox = _converse.chatboxes.get(sender_jid);
                    var chatboxview = _converse.chatboxviews.get(sender_jid);
                    var msgFactory = function () {
                        return test_utils.createChatMessage(_converse, sender_jid, 'This message will be received as unread, but eventually will be read');
                    };
                    var msgsIndicatorSelector = 'a.open-chat:contains("' + chatbox.get('fullname') + '") .msgs-indicator',
                        selectMsgsIndicator = function () { return $($(_converse.rosterview.el).find(msgsIndicatorSelector)); };

                    chatbox.save('scrolled', true);

                    _converse.chatboxes.onMessage(msgFactory());
                    expect(selectMsgsIndicator().text()).toBe('1');

                    test_utils.openChatBoxFor(_converse, sender_jid);
                    expect(selectMsgsIndicator().text()).toBe('1');
                    done();
                });
            }));
        });

        describe("A Minimized ChatBoxView's Unread Message Count", function () {

            it("is displayed when scrolled up chatbox is minimized after receiving unread messages",
                mock.initConverseWithPromises(
                    null, ['rosterGroupsFetched'], {},
                    function (done, _converse) {

                test_utils.createContacts(_converse, 'current');

                var sender_jid = mock.cur_names[0].replace(/ /g,'.').toLowerCase() + '@localhost';
                test_utils.openChatBoxFor(_converse, sender_jid);
                var msgFactory = function () {
                    return test_utils.createChatMessage(_converse, sender_jid, 'This message will be received as unread, but eventually will be read');
                };
                var selectUnreadMsgCount = function () {
                    var minimizedChatBoxView = _converse.minimized_chats.get(sender_jid);
                    return $(minimizedChatBoxView.el).find('.message-count');
                };

                var chatbox = _converse.chatboxes.get(sender_jid);
                chatbox.save('scrolled', true);
                _converse.chatboxes.onMessage(msgFactory());

                var chatboxview = _converse.chatboxviews.get(sender_jid);
                chatboxview.minimize();

                var $unreadMsgCount = selectUnreadMsgCount();
                expect(u.isVisible($unreadMsgCount[0])).toBeTruthy();
                expect($unreadMsgCount.html()).toBe('1');
                done();
            }));

            it("is incremented when message is received and windows is not focused",
                mock.initConverseWithPromises(
                    null, ['rosterGroupsFetched'], {},
                    function (done, _converse) {

                test_utils.createContacts(_converse, 'current');

                var sender_jid = mock.cur_names[0].replace(/ /g,'.').toLowerCase() + '@localhost';
                test_utils.openChatBoxFor(_converse, sender_jid);
                var msgFactory = function () {
                    return test_utils.createChatMessage(_converse, sender_jid, 'This message will be received as unread, but eventually will be read');
                };
                var selectUnreadMsgCount = function () {
                    var minimizedChatBoxView = _converse.minimized_chats.get(sender_jid);
                    return $(minimizedChatBoxView.el).find('.message-count');
                };

                var chatboxview = _converse.chatboxviews.get(sender_jid);
                chatboxview.minimize();

                _converse.chatboxes.onMessage(msgFactory());

                var $unreadMsgCount = selectUnreadMsgCount();
                expect(u.isVisible($unreadMsgCount[0])).toBeTruthy();
                expect($unreadMsgCount.html()).toBe('1');
                done();
            }));

            it("will render Openstreetmap-URL from geo-URI",
                    mock.initConverseWithPromises(
                        null, ['rosterGroupsFetched'], {},
                        function (done, _converse) {

                    test_utils.createContacts(_converse, 'current');
                    var base_url = document.URL.split(window.location.pathname)[0];
                    var message = "geo:37.786971,-122.399677";
                    var contact_jid = mock.cur_names[0].replace(/ /g,'.').toLowerCase() + '@localhost';
                    test_utils.openChatBoxFor(_converse, contact_jid);
                    var view = _converse.chatboxviews.get(contact_jid);
                    spyOn(view.model, 'sendMessage').and.callThrough();
                    test_utils.sendMessage(view, message);

                    test_utils.waitUntil(function () {
                        return $(view.el).find('.chat-content').find('.chat-msg').length;
                    }, 1000).then(function () {
                        expect(view.model.sendMessage).toHaveBeenCalled();
                        var msg = $(view.el).find('.chat-content').find('.chat-msg').last().find('.chat-msg-text');
                        expect(msg.html()).toEqual(
                            '<a target="_blank" rel="noopener" href="https://www.openstreetmap.org/?mlat=37.786971&amp;'+
                            'mlon=-122.399677#map=18/37.786971/-122.399677">https://www.openstreetmap.org/?mlat=37.7869'+
                            '71&amp;mlon=-122.399677#map=18/37.786971/-122.399677</a>');
                        done();
                    });
                }));
        });
    });
}));<|MERGE_RESOLUTION|>--- conflicted
+++ resolved
@@ -427,15 +427,9 @@
                     var view = _converse.chatboxviews.get(contact_jid);
                     expect(chatbox).toBeDefined();
                     expect(view).toBeDefined();
-<<<<<<< HEAD
-                    var $toolbar = $(view.el).find('ul.chat-toolbar');
-                    expect($toolbar.length).toBe(1);
-                    expect($toolbar.children('li').length).toBe(1);
-=======
                     var toolbar = view.el.querySelector('ul.chat-toolbar');
                     expect(_.isElement(toolbar)).toBe(true);
                     expect(toolbar.querySelectorAll(':scope > li').length).toBe(1);
->>>>>>> e5c030c1
                     done();
                 }));
 
